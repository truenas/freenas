import asyncio
import contextlib
import os
import subprocess as su
import libzfs
import itertools
import tempfile
import pathlib
import json
import sqlite3
import errno
import re

import iocage_lib.iocage as ioc
import iocage_lib.ioc_exceptions as ioc_exceptions
import iocage_lib.ioc_common as ioc_common
from iocage_lib.ioc_check import IOCCheck
from iocage_lib.ioc_clean import IOCClean
from iocage_lib.ioc_image import IOCImage
from iocage_lib.ioc_json import IOCJson
# iocage's imports are per command, these are just general facilities
from iocage_lib.ioc_list import IOCList
from iocage_lib.ioc_plugin import IOCPlugin
from iocage_lib.release import ListableReleases

from middlewared.common.attachment import FSAttachmentDelegate
from middlewared.schema import Bool, Dict, Int, List, Str, accepts, Patch
from middlewared.service import CRUDService, job, private, filterable, periodic, item_method
from middlewared.service_exception import CallError, ValidationErrors
from middlewared.utils import filter_list, run
from middlewared.validators import IpInUse, MACAddr

from collections import deque, Iterable

BRANCH_REGEX = re.compile(r'\d+\.\d-RELEASE')

SHUTDOWN_LOCK = asyncio.Lock()


def validate_ips(middleware, verrors, options, schema='options.props', exclude=None):
    for item in options['props']:
        for f in ('ip4_addr', 'ip6_addr'):
            # valid ip values can be
            # 1) none
            # 2) interface|accept_rtadv
            # 3) interface|ip/netmask
            # 4) interface|ip
            # 5) ip/netmask
            # 6) ip
            # 7) All the while making sure that the above can be mixed with each other using ","
            # we explicitly check these
            if f in item:
                for ip in map(
                        lambda ip: ip.split('|', 1)[-1].split('/')[0],
                        filter(
                            lambda v: v != 'none' and v.split('|')[-1] != 'accept_rtadv',
                            item.split('=')[1].split(',')
                        )
                ):
                    try:
                        IpInUse(middleware, exclude)(ip)
                    except ValueError as e:
                        verrors.add(f'{schema}.{f}', str(e))


def common_validation(middleware, options, update=False, jail=None, schema='options'):
    verrors = ValidationErrors()

    if not update:
        # Ensure that api call conforms to format set by iocage for props
        # Example 'key=value'

        for value in options['props']:
            if '=' not in value:
                verrors.add(
                    f'{schema}.props',
                    'Please follow the format specified by iocage for api calls'
                    'e.g "key=value"'
                )
                break

        if verrors:
            raise verrors

        # normalise vnet mac address
        # expected format here is 'vnet0_mac=00-D0-56-F2-B5-12,00-D0-56-F2-B5-13'
        vnet_macs = {
            f.split('=')[0]: f.split('=')[1] for f in options['props']
            if any(f'vnet{i}_mac' in f.split('=')[0] for i in range(0, 4))
        }

        validate_ips(middleware, verrors, options, schema=f'{schema}.props')
    else:
        vnet_macs = {
            key: value for key, value in options.items()
            if any(f'vnet{i}_mac' in key for i in range(0, 4))
        }

        exclude_ips = [
            ip.split('|')[1].split('/')[0] if '|' in ip else ip.split('/')[0]
            for f in ('ip4_addr', 'ip6_addr') for ip in jail[f].split(',')
            if ip not in ('none', 'DHCP (not running)')
        ]

        validate_ips(
            middleware, verrors, {'props': [f'{k}={v}' for k, v in options.items()]},
            schema, exclude_ips
        )

    # validate vnetX_mac addresses
    for key, value in vnet_macs.items():
        if value and value != 'none':
            value = value.replace(',', ' ')
            try:
                for mac in value.split():
                    MACAddr()(mac)

                if len(value.split()) != 2 or any(value.split().count(v) > 1 for v in value.split()):
                    raise ValueError('Exception')
            except ValueError:
                verrors.add(
                    f'{schema}.{key}',
                    'Please enter two valid and different '
                    f'space/comma-delimited MAC addresses for {key}.'
                )

    if options.get('uuid'):
        valid = True if re.match(
            r"^[a-zA-Z0-9\._-]+$", options['uuid']
        ) else False

        if not valid:
            verrors.add(
                f'{schema}.uuid',
                f'Invalid character in {options["uuid"]}. '
                'Alphanumeric, period (.), underscore (_), '
                'and dash (-) characters are allowed.'
            )

    return verrors


class PluginService(CRUDService):

    @accepts()
    async def official_repositories(self):
        """
        List officially supported plugin repositories.
        """
        is_fn = await self.middleware.call('system.is_freenas')
        return {
            'IXSYSTEMS': {
                'name': 'iXsystems',
                'git_repository': f'https://github.com/{"freenas" if is_fn else "truenas"}/iocage-ix-plugins.git'
            }
        }

    @private
    def default_repo(self):
        return self.middleware.call_sync('plugin.official_repositories')['IXSYSTEMS']['git_repository']

    @filterable
    def query(self, filters=None, options=None):
        """
        Query installed plugins with `query-filters` and `query-options`.
        """
        if not self.middleware.call_sync('jail.iocage_set_up'):
            return []

        options = options or {}
        self.middleware.call_sync('jail.check_dataset_existence')  # Make sure our datasets exist.
        iocage = ioc.IOCage(skip_jails=True)
        resource_list = iocage.list('all', plugin=True)
        pool = IOCJson().json_get_value('pool')
        iocroot = IOCJson(pool).json_get_value('iocroot')
        plugin_dir_path = os.path.join(iocroot, '.plugins')
        plugin_jails = {
            j['host_hostuuid']: j for j in self.middleware.call_sync(
                'jail.query', [['type', 'in', ['plugin', 'pluginv2']]]
            )
        }

        index_jsons = {}
        for repo in os.listdir(plugin_dir_path) if os.path.exists(plugin_dir_path) else []:
            index_path = os.path.join(plugin_dir_path, repo, 'INDEX')
            if os.path.exists(index_path):
                with contextlib.suppress(json.decoder.JSONDecodeError):
                    with open(index_path, 'r') as f:
                        index_jsons[repo] = json.loads(f.read())

        for index, plugin in enumerate(resource_list):
            # "plugin" is a list which we will convert to a dictionary for readability
            plugin_dict = {
                k: v if v != '-' else None
                for k, v in zip((
                    'jid', 'name', 'boot', 'state', 'type', 'release', 'ip4',
                    'ip6', 'template', 'admin_portal', 'doc_url'
                ), plugin)
            }
            plugin_output = pathlib.Path(f'{iocroot}/jails/{plugin_dict["name"]}/root/root/PLUGIN_INFO')
            plugin_info = plugin_output.read_text().strip() if plugin_output.is_file() else None

            plugin_name = plugin_jails[plugin_dict['name']]['plugin_name']
            plugin_repo = self.convert_repository_to_path(plugin_jails[plugin_dict['name']]['plugin_repository'])
            plugin_dict.update({
                'id': plugin_dict['name'],
                'plugin_info': plugin_info,
                'plugin': plugin_name,
                'plugin_repository': plugin_jails[plugin_dict['name']]['plugin_repository'],
                **self.get_local_plugin_version(
                    plugin_name,
                    index_jsons.get(plugin_repo), iocroot, plugin_dict['name']
                )
            })

            resource_list[index] = plugin_dict

        return filter_list(resource_list, filters, options)

    @accepts(
        Dict(
            'plugin_create',
            Str('plugin_name', required=True),
            Str('jail_name', required=True),
            List('props', default=[]),
            Str('branch', default=None, null=True),
            Str('plugin_repository', empty=False),
        )
    )
    @job(lock=lambda args: f'plugin_create_{args[0]["jail_name"]}')
    def do_create(self, job, data):
        """
        Create a Plugin.

        `plugin_name` is the name of the plugin specified by the INDEX file in "plugin_repository" and it's JSON
        file.

        `jail_name` is the name of the jail that will manage the plugin. Required.

        `props` is a list of jail properties that the user manually sets. Plugins should always set the jail
        networking capability with DHCP, IP Address, or NAT properties. i.e dhcp=1 / ip4_addr="192.168.0.2" / nat=1

        `plugin_repository` is a git URI that fetches data for `plugin_name`.

        `branch` is the FreeNAS repository branch to use as the base for the `plugin_repository`. The default is to
        use the current system version. Example: 11.3-RELEASE.
        """
        data['plugin_repository'] = data.get('plugin_repository') or self.default_repo()
        self.middleware.call_sync('jail.check_dataset_existence')
        verrors = ValidationErrors()
        branch = data.pop('branch') or self.get_version()
        install_notes = ''
        plugin_name = data.pop('plugin_name')
        jail_name = data.pop('jail_name')
        plugin_repository = data.pop('plugin_repository')
        post_install = False

        job.set_progress(0, f'Creating plugin: {plugin_name}')
        if jail_name in [j['id'] for j in self.middleware.call_sync('jail.query')]:
            verrors.add(
                'plugin_create.jail_name',
                f'A jail with name {jail_name} already exists'
            )
        else:
            verrors = common_validation(self.middleware, data, schema='plugin_create')

        verrors.check()

        job.set_progress(20, 'Initial validation complete')

        def progress_callback(content, exception):
            msg = content['message'].strip('\r\n')
            nonlocal install_notes, post_install

            if post_install and msg:
                install_notes += f'\n{msg}'

            if '  These pkgs will be installed:' in msg:
                job.set_progress(50, msg)
            elif 'Installing plugin packages:' in msg:
                job.set_progress(75, msg)
            elif 'Running post_install.sh' in msg:
                job.set_progress(90, msg)
                # Sets each message going forward as important to the user
                post_install = True
            else:
                job.set_progress(None, msg)

        ioc.IOCage(callback=progress_callback, silent=False).fetch(**{
            'accept': True,
            'name': jail_name,
            'plugin_name': plugin_name,
            'git_repository': plugin_repository,
            'props': data['props'],
            'branch': branch,
        })

        new_plugin = self.middleware.call_sync('plugin._get_instance', jail_name)
        new_plugin['install_notes'] = install_notes.strip()

        return new_plugin

    @accepts(
        Str('id'),
        Patch('jail_update', 'plugin_update')
    )
    async def do_update(self, id, data):
        """
        Update plugin `id`.
        """
        await self._get_instance(id)
        return await self.middleware.call('jail.update', id, data)

    @accepts(Str('id'))
    async def do_delete(self, id):
        """
        Delete plugin `id`.
        """
        await self._get_instance(id)
        return await self.middleware.call('jail.delete', id)

    @periodic(interval=86400)
    @accepts(
        Dict(
            'available_plugin_options',
            Bool('cache', default=True),
            Str('plugin_repository', empty=False),
            Str('branch'),
        )
    )
    @job(
        lock=lambda args: 'available_plugins_{}_{}'.format(
            (args or [{}])[0].get('branch'), (args or [{}])[0].get('plugin_repository')
        )
    )
    def available(self, job, options):
        """
        List available plugins which can be fetched for `plugin_repository`.
        """
        self.middleware.call_sync('jail.check_dataset_existence')
        default_branch = self.get_version()
        default_repo = self.default_repo()
        branch = options.get('branch') or default_branch
        options['plugin_repository'] = options.get('plugin_repository') or default_repo
        # If user passes no parameters we assume defaults for branch and repo which are evaluated dynamically,
        # however if the same defaults are passed to the function, job locking can't have the latter call wait
        # because it is unable to retrieve defaults from schema layer or access our dynamic defaults
        # In this case we decide to wait for a job which might already be running with the specified branch/repo
        if options['cache'] and branch == default_branch and options['plugin_repository'] == default_repo:
            plugin_avail_job = self.middleware.call_sync(
                'core.get_jobs', [
                    ['method', '=', 'plugin.available'],
                    ['state', 'in', ['RUNNING', 'WAITING']],
                    ['arguments', '=', []],
                    ['id', '!=', job.id]
                ]
            )
            if plugin_avail_job:
                wait_job = self.middleware.call_sync(
                    'core.job_wait', plugin_avail_job[0]['id']
                )
                wait_job.wait_sync()

        iocage = ioc.IOCage(skip_jails=True)
        if options['cache']:
            with contextlib.suppress(KeyError):
                return self.middleware.call_sync(
                    'cache.get', f'iocage_remote_plugins_{branch}_{options["plugin_repository"]}'
                )

        resource_list = iocage.fetch(
            list=True, plugins=True, header=False, branch=branch, git_repository=options['plugin_repository']
        )

        plugins_versions_data = {}
        if options['cache']:
            with contextlib.suppress(KeyError):
                plugins_versions_data = self.middleware.call_sync(
                    'cache.get', f'iocage_plugin_versions_{branch}_{options["plugin_repository"]}'
                )

        if not plugins_versions_data:
            plugins_versions_data_job = self.middleware.call_sync(
                'core.get_jobs', [
                    ['method', '=', 'plugin.retrieve_plugin_versions'],
                    ['state', '=', 'RUNNING'],
                    ['arguments', '=', [branch, options['plugin_repository']]],
                ]
            )

            if plugins_versions_data_job:
                plugins_versions_data_job = self.middleware.call_sync(
                    'core.job_wait', plugins_versions_data_job[0]['id']
                )
            else:
                plugins_versions_data_job = self.middleware.call_sync(
                    'plugin.retrieve_plugin_versions', branch, options['plugin_repository']
                )
            plugins_versions_data_job.wait_sync()

            if plugins_versions_data_job.error:
                # Let's not make the failure fatal
                self.middleware.logger.debug(f'Retrieving plugins version failed: {plugins_versions_data_job.error}')
            else:
                plugins_versions_data = plugins_versions_data_job.result

        for plugin in resource_list:
            plugin.update({
                k: plugins_versions_data.get(plugin['plugin'], {}).get(k, 'N/A')
                for k in ('version', 'revision', 'epoch')
            })

        self.middleware.call_sync(
            'cache.put', f'iocage_remote_plugins_{branch}_{options["plugin_repository"]}', resource_list,
            86400
        )

        return resource_list

<<<<<<< HEAD
    @periodic(interval=86400)
=======
>>>>>>> 8523c8de
    @private
    @accepts(
        Str('branch', null=True, default=None),
        Str('plugin_repository', null=True, default=None, empty=False),
    )
    @job(
        lock=lambda args: f'retrieve_plugin_versions_{args[0] if args else "None"}_'
        f'{args[1] if len(args) == 2 else None}'
    )
    def retrieve_plugin_versions(self, job, branch, plugin_repository):
        # FIXME: Please fix the job arguments once job can correctly retrieve parameters from the schema layer
        branch = branch or self.get_version()
        plugin_repository = plugin_repository or self.default_repo()
        try:
            pool = self.middleware.call_sync('jail.get_activated_pool')
        except CallError:
            pool = None

        if pool:
            plugins = IOCPlugin(branch=branch, git_repository=plugin_repository).fetch_plugin_versions()
        else:
            with tempfile.TemporaryDirectory() as td:
                try:
                    IOCPlugin._clone_repo(branch, plugin_repository, td, depth=1)
                except Exception:
                    self.middleware.logger.error('Failed to clone iocage-ix-plugins repository.', exc_info=True)
                    return {}
                else:
                    plugins_index_data = IOCPlugin.retrieve_plugin_index_data(td)
                    plugins = IOCPlugin.fetch_plugin_versions_from_plugin_index(plugins_index_data)

        self.middleware.call_sync(
            'cache.put', f'iocage_plugin_versions_{branch}_{plugin_repository}', plugins, 86400
        )
        return plugins

    @private
    def retrieve_plugin_index(self, options):
        self.middleware.call_sync('jail.check_dataset_existence')
        branch = options['branch'] or self.get_version()
        plugins = IOCPlugin(branch=branch, git_repository=options['plugin_repository'])
        if not os.path.exists(plugins.git_destination) or options['refresh']:
            plugins.pull_clone_git_repo()
        return plugins.retrieve_plugin_index_data(plugins.git_destination)

    @accepts(
        Dict(
            'options',
            Bool('refresh', default=False),
            Str('plugin', required=True),
            Str('branch', default=None, null=True),
            Str('plugin_repository', emtpy=False)
        )
    )
    def defaults(self, options):
        """
        Retrieve default properties specified for `plugin` in the plugin's manifest.

        When `refresh` is specified, `plugin_repository` is updated before retrieving plugin's default properties.
        """
        options['plugin_repository'] = options.get('plugin_repository') or self.default_repo()
        index = self.retrieve_plugin_index(options)
        if options['plugin'] not in index:
            raise CallError(f'{options["plugin"]} not found')
        return {
            'plugin': options['plugin'],
            'properties': {**IOCPlugin.DEFAULT_PROPS, **index[options['plugin']].get('properties', {})}
        }

    @accepts(
        Str('repository', default=None, null=True, empty=False)
    )
    async def branches_choices(self, repository):
        repository = repository or self.default_repo()

        cp = await run(['git', 'ls-remote', repository], check=False, encoding='utf8')
        if cp.returncode:
            raise CallError(f'Failed to retrieve branches for {repository}: {cp.stderr}')

        return {
            branch: {'official': bool(BRANCH_REGEX.match(branch))}
            for branch in re.findall(r'refs/heads/(.*)', cp.stdout)
        }

    @private
    def get_version(self):
        """
        Uses system.version and parses it out for the RELEASE branch we need
        """
        r = os.uname().release
        version = f'{round(float(r.split("-")[0]), 1)}-RELEASE'

        return version

    @private
    def get_local_plugin_version(self, plugin, index_json, iocroot, jail_name):
        """
        Checks the primary_pkg key in the INDEX with the pkg version
        inside the jail.
        """
        version = {k: 'N/A' for k in ('version', 'revision', 'epoch')}

        if index_json is None:
            return version

        try:
            base_plugin = plugin.rsplit('_', 1)[0]  # May have multiple
            primary_pkg = index_json[base_plugin].get('primary_pkg') or plugin

            # Since these are plugins, we don't want to spin them up just to
            # check a pkg, directly accessing the db is best in this case.
            db_rows = self.read_plugin_pkg_db(
                f'{iocroot}/jails/{jail_name}/root/var/db/pkg/local.sqlite', primary_pkg
            )

            for row in db_rows:
                row = list(row)
                if '/' not in primary_pkg:
                    row[1] = row[1].split('/', 1)[-1]
                    row[2] = row[2].split('/', 1)[-1]

                if primary_pkg == row[1] or primary_pkg == row[2]:
                    version = ioc_common.parse_package_name(f'{plugin}-{row[3]}')
                    break
        except (KeyError, sqlite3.OperationalError):
            pass

        return version

    @private
    def read_plugin_pkg_db(self, db, pkg):
        try:
            conn = sqlite3.connect(db)
        except sqlite3.Error as e:
            raise CallError(e)

        with conn:
            cur = conn.cursor()
            cur.execute(
                f'SELECT * FROM packages WHERE origin="{pkg}" OR name="{pkg}"'
            )

            rows = cur.fetchall()

            return rows

    @private
    def convert_repository_to_path(self, git_repository_uri):
        # Following is the logic which iocage uses to ensure unique directory names for each uri
        return git_repository_uri.split('://', 1)[-1].replace('/', '_').replace('.', '_')


class JailService(CRUDService):

    def __init__(self, *args, **kwargs):
        super().__init__(*args, **kwargs)

        # We want debug for jails starting/stopping
        os.environ['IOCAGE_DEBUG'] = 'TRUE'

    @filterable
    def query(self, filters=None, options=None):
        """
        Query all jails with `query-filters` and `query-options`.
        """
        options = options or {}
        jail_identifier = None
        jails = []

        if not self.iocage_set_up():
            return []

        if filters and len(filters) == 1 and list(
                filters[0][:2]) == ['host_hostuuid', '=']:
            jail_identifier = filters[0][2]

        recursive = False if jail_identifier == 'default' else True

        try:
            jail_dicts = ioc.IOCage(
                jail=jail_identifier).get('all', recursive=recursive)

            if jail_identifier == 'default':
                jail_dicts['host_hostuuid'] = 'default'
                jails.append(jail_dicts)
            else:
                for jail in jail_dicts:
                    jail = list(jail.values())[0]
                    jail['id'] = jail['host_hostuuid']
                    if jail['dhcp']:
                        uuid = jail['host_hostuuid']

                        if jail['state'] == 'up':
                            interface = jail['interfaces'].split(',')[0].split(
                                ':')[0]
                            if interface == 'vnet0':
                                # Inside jails they are epair0b
                                interface = 'epair0b'
                            ip4_cmd = ['jexec', f'ioc-{uuid}', 'ifconfig',
                                       interface, 'inet']
                            try:
                                out = su.check_output(ip4_cmd)
                                out = out.splitlines()[2].split()[1].decode()
                                jail['ip4_addr'] = f'{interface}|{out}'
                            except (su.CalledProcessError, IndexError):
                                jail['ip4_addr'] = f'{interface}|ERROR'
                        else:
                            jail['ip4_addr'] = 'DHCP (not running)'

                    if jail['state'] == 'up':
                        try:
                            jail['jid'] = su.check_output(
                                [
                                    'jls', '-j',
                                    f'ioc-{jail["host_hostuuid"]}',
                                    'jid'
                                ]
                            ).decode().strip()
                        except su.CalledProcessError:
                            jail['jid'] = 'ERROR'
                    else:
                        jail['jid'] = None

                    jails.append(jail)
        except ioc_exceptions.JailMisconfigured as e:
            self.logger.error(e, exc_info=True)
        except Exception:
            # Brandon is working on fixing this generic except, till then I
            # am not going to make the perfect the enemy of the good enough!
            self.logger.debug('Failed to get list of jails', exc_info=True)

        return filter_list(jails, filters, options)

    @private
    def iocage_set_up(self):
        datasets = self.middleware.call_sync(
            'zfs.dataset.query',
            [['properties.org\\.freebsd\\.ioc:active.value', '=', 'yes']],
            {'extra': {'properties': [], 'flat': False}}
        )
        return not (not datasets or not any(
            d['name'].endswith('/iocage') for root_dataset in datasets for d in root_dataset['children']
        ))

    @accepts()
    def default_configuration(self):
        """
        Retrieve default configuration for iocage jails.
        """
        if not self.iocage_set_up():
            return IOCJson.retrieve_default_props()
        else:
            return self.query(filters=[['host_hostuuid', '=', 'default']], options={'get': True})

    @accepts(
        Bool('remote', default=False),
    )
    def releases_choices(self, remote):
        """
        List installed or available releases which can be downloaded.
        """
        if remote:
            with contextlib.suppress(KeyError):
                return self.middleware.call_sync('cache.get', 'iocage_remote_releases')

        choices = {str(k): str(k) for k in ListableReleases(remote=remote)}

        if remote:
            self.middleware.call_sync('cache.put', 'iocage_remote_releases', choices, 86400)

        return choices

    @accepts(
        Dict(
            "options",
            Str("release", required=True),
            Str("template"),
            List("pkglist", default=[], items=[Str("pkg", empty=False)]),
            Str("uuid", required=True),
            Bool("basejail", default=False),
            Bool("empty", default=False),
            Bool("short", default=False),
            List("props", default=[]),
            Bool('https', default=True)
        )
    )
    @job(lock=lambda args: f'jail_create:{args[0]["uuid"]}')
    async def do_create(self, job, options):
        """Creates a jail."""
        # Typically one would return the created jail's id in this
        # create call BUT since jail creation may or may not involve
        # fetching a release, which in turn could be time consuming
        # and could then block for a long time. This dictates that we
        # make it a job, but that violates the principle that CRUD methods
        # are not jobs as yet, so I settle on making this a wrapper around
        # the main job that calls this and return said job's id instead of
        # the created jail's id
        verrors = ValidationErrors()
        uuid = options["uuid"]

        job.set_progress(0, f'Creating: {uuid}')

        try:
            self.check_jail_existence(uuid, skip=False)

            verrors.add(
                'uuid',
                f'A jail with name {uuid} already exists'
            )
            raise verrors
        except CallError:
            # A jail does not exist with the provided name, we can create one
            # now

            verrors = common_validation(self.middleware, options)

            if verrors:
                raise verrors

            job.set_progress(20, 'Initial validation complete')

        iocage = ioc.IOCage(skip_jails=True)

        release = options["release"]
        template = options.get("template", False)
        pkglist = options.get("pkglist", None)
        basejail = options["basejail"]
        empty = options["empty"]
        short = options["short"]
        props = options["props"]
        pool = IOCJson().json_get_value("pool")
        iocroot = IOCJson(pool).json_get_value("iocroot")
        https = options.get('https', True)

        if template:
            release = template

        if (
            not os.path.isdir(f'{iocroot}/releases/{release}') and not template and not empty
        ):
            job.set_progress(50, f'{release} missing, calling fetch')
            fetch_job = self.middleware.call_sync(
                'jail.fetch', {"release": release, "https": https}
            )
            fetch_job.wait_sync()
            if fetch_job.error:
                raise CallError(fetch_job.error)

        err, msg = iocage.create(
            release,
            props,
            0,
            pkglist,
            template=template,
            short=short,
            _uuid=uuid,
            basejail=basejail,
            empty=empty
        )

        if err:
            raise CallError(msg)

        job.set_progress(100, f'Created: {uuid}')

        return self.middleware.call_sync('jail._get_instance', uuid)

    @item_method
    @accepts(
        Str('source_jail', empty=False),
        Dict(
            'clone_jail',
            Str('uuid', required=True, empty=False),
            List('pkglist', default=[], items=[Str('pkg', empty=False)]),
            Bool('thickjail', default=False),
            List('props', default=[]),
        )
    )
    @job(lock=lambda args: f'clone_jail:{args[0]}')
    def clone(self, job, source_jail, options):
        verrors = ValidationErrors()
        try:
            self.check_jail_existence(source_jail, skip=False)
        except CallError:
            verrors.add(
                'source_jail',
                f'{source_jail} does not exist.', errno.ENOENT
            )
        else:
            try:
                self.check_jail_existence(options['uuid'], skip=False)
            except CallError:
                pass
            else:
                verrors.add(
                    'clone_jail.uuid',
                    f'Jail with "{options["uuid"]}" uuid already exists.', errno.EEXIST
                )

        verrors.check()
        verrors = common_validation(self.middleware, options, schema='clone_jail')
        verrors.check()

        job.set_progress(25, 'Initial validation complete.')

        ioc.IOCage(jail=source_jail, skip_jails=True).create(
            source_jail, options['props'], _uuid=options['uuid'], thickjail=options['thickjail'], clone=True
        )

        job.set_progress(100, 'Jail has been successfully cloned.')

        return self.middleware.call_sync('jail._get_instance', options['uuid'])

    @accepts(
        Str('jail'),
        Dict(
            'jail_update',
            Bool('plugin', default=False),
            additional_attrs=True,
            register=True
        )
    )
    def do_update(self, jail, options):
        """Sets a jail property."""
        plugin = options.pop("plugin")
        _, _, iocage = self.check_jail_existence(jail)

        name = options.pop("name", None)

        jail = self.query([['id', '=', jail]], {'get': True})

        verrors = common_validation(self.middleware, options, True, jail)

        if name is not None and plugin:
            verrors.add('options.plugin',
                        'Cannot be true while trying to rename')

        if verrors:
            raise verrors

        for prop, val in options.items():
            p = f"{prop}={val}"

            try:
                iocage.set(p, plugin)
            except RuntimeError as err:
                raise CallError(err)

        if name:
            iocage.rename(name)

        return True

    @accepts(
        Str('jail'),
        Dict(
            'options',
            Bool('force', default=False),
        )
    )
    def do_delete(self, jail, options):
        """Takes a jail and destroys it."""
        _, _, iocage = self.check_jail_existence(jail)

        # TODO: Port children checking, release destroying.
        iocage.destroy_jail(force=options.get('force'))

        return True

    @private
    def check_dataset_existence(self):
        try:
            IOCCheck(migrate=True)
        except ioc_exceptions.PoolNotActivated as e:
            raise CallError(e, errno=errno.ENOENT)

    @private
    def check_jail_existence(self, jail, skip=True, callback=None):
        """Wrapper for iocage's API, as a few commands aren't ported to it"""
        try:
            if callback is not None:
                iocage = ioc.IOCage(callback=callback,
                                    skip_jails=skip, jail=jail)
            else:
                iocage = ioc.IOCage(skip_jails=skip, jail=jail)
            jail, path = iocage.__check_jail_existence__()
        except RuntimeError:
            raise CallError(f"jail '{jail}' not found!")

        return jail, path, iocage

    @accepts()
    def get_activated_pool(self):
        """Returns the activated pool if there is one, or None"""
        try:
            pool = ioc.IOCage(skip_jails=True).get('', pool=True)
        except (RuntimeError, SystemExit) as e:
            raise CallError(f'Error occurred getting activated pool: {e}')
        except (ioc_exceptions.PoolNotActivated, FileNotFoundError):
            self.check_dataset_existence()

            try:
                pool = ioc.IOCage(skip_jails=True).get('', pool=True)
            except ioc_exceptions.PoolNotActivated:
                pool = None

        return pool

    @accepts()
    async def interface_choices(self):
        """
        Returns a dictionary of interface choices which can be used with creating/updating jails.
        """
        return await self.middleware.call(
            'interface.choices', {
                'exclude': ['lo', 'pflog', 'pfsync', 'tun', 'tap', 'epair', 'vnet', 'bridge']
            }
        )

    @accepts(
        Dict(
            'options',
            Str('release'),
            Str('server', default='download.freebsd.org'),
            Str('user', default='anonymous'),
            Str('password', default='anonymous@'),
            Str('name', default=None, null=True),
            Str('jail_name'),
            Bool('accept', default=True),
            Bool('https', default=True),
            List('props', default=[]),
            List(
                'files',
                default=['MANIFEST', 'base.txz', 'lib32.txz', 'doc.txz']
            ),
            Str('branch', default=None, null=True)
        )
    )
    @job(lock=lambda args: f"jail_fetch")
    def fetch(self, job, options):
        """Fetches a release or plugin."""
        release = options.get('release', None)
        https = options.pop('https', False)
        name = options.pop('name')
        jail_name = options.pop('jail_name', None)

        def progress_callback(content, exception):
            msg = content['message'].strip('\r\n')
            rel_up = f'* Updating {release} to the latest patch level... '

            if 'Downloading : base.txz' in msg and '100%' in msg:
                job.set_progress(5, msg)
            elif 'Downloading : lib32.txz' in msg and '100%' in msg:
                job.set_progress(10, msg)
            elif 'Downloading : doc.txz' in msg and '100%' in msg:
                job.set_progress(15, msg)
            elif 'Downloading : src.txz' in msg and '100%' in msg:
                job.set_progress(20, msg)
            if 'Extracting: base.txz' in msg:
                job.set_progress(25, msg)
            elif 'Extracting: lib32.txz' in msg:
                job.set_progress(50, msg)
            elif 'Extracting: doc.txz' in msg:
                job.set_progress(75, msg)
            elif 'Extracting: src.txz' in msg:
                job.set_progress(90, msg)
            elif rel_up in msg:
                job.set_progress(95, msg)
            else:
                job.set_progress(None, msg)

        self.check_dataset_existence()  # Make sure our datasets exist.
        start_msg = f'{release} being fetched'
        final_msg = f'{release} fetched'

        if name is None and https:
            if 'https' not in options['server']:
                options['server'] = f'https://{options["server"]}'

        if name is not None:
            # we want to create a plugin in this case
            plugin_job = self.middleware.call_sync(
                'plugin.create', {
                    'jail_name': jail_name,
                    'plugin_name': name,
                    'props': options['props'],
                })
            plugin_job.wait_sync()
            if plugin_job.error:
                raise CallError(plugin_job.error)

            return plugin_job.result
        else:
            # We are fetching a release in this case
            iocage = ioc.IOCage(callback=progress_callback, silent=False)
            job.set_progress(0, start_msg)
            iocage.fetch(**options)
            job.set_progress(100, final_msg)
            return True

    @accepts(Str("action", enum=["START", "STOP", "RESTART"]))
    def rc_action(self, action):
        """Does specified action on rc enabled (boot=on) jails"""
        iocage = ioc.IOCage(rc=True)

        try:
            if action == "START":
                iocage.start()
            elif action == "STOP":
                iocage.stop()
            else:
                iocage.restart()
        except Exception as e:
            raise CallError(str(e))

        return True

    @accepts(Str('jail'))
    @job(lock=lambda args: f'jail_start:{args[0]}')
    def start(self, job, jail):
        """Takes a jail and starts it."""
        uuid, _, iocage = self.check_jail_existence(jail)
        status, _ = IOCList.list_get_jid(uuid)

        if not status:
            try:
                iocage.start(used_ports=[6000] + list(range(1025)))
            except Exception as e:
                raise CallError(str(e))

        return True

    @accepts(Str("jail"), Bool('force', default=False))
    @job(lock=lambda args: f'jail_stop:{args[0]}')
    def stop(self, job, jail, force):
        """Takes a jail and stops it."""
        uuid, _, iocage = self.check_jail_existence(jail)
        status, _ = IOCList.list_get_jid(uuid)

        if status:
            try:
                iocage.stop(force=force)
            except Exception as e:
                raise CallError(str(e))

            return True

    @accepts(Str('jail'))
    @job(lock=lambda args: f"jail_restart:{args[0]}")
    def restart(self, job, jail):
        """Takes a jail and restarts it."""
        uuid, _, iocage = self.check_jail_existence(jail)
        status, _ = IOCList.list_get_jid(uuid)

        if status:
            try:
                iocage.stop()
            except Exception as e:
                raise CallError(str(e))

        try:
            iocage.start()
        except Exception as e:
            raise CallError(str(e))

        return True

    @private
    def get_iocroot(self):
        pool = IOCJson().json_get_value("pool")
        return IOCJson(pool).json_get_value("iocroot")

    @accepts(
        Str("jail"),
        Dict(
            "options",
            Str(
                "action", enum=["ADD", "REMOVE", "REPLACE", "LIST"],
                required=True
            ),
            Str("source"),
            Str("destination"),
            Str("fstype", default='nullfs'),
            Str("fsoptions", default='ro'),
            Str("dump", default='0'),
            Str("pass", default='0'),
            Int("index", default=None),
        ))
    def fstab(self, jail, options):
        """Manipulate a jails fstab"""
        uuid, _, iocage = self.check_jail_existence(jail, skip=False)
        status, jid = IOCList.list_get_jid(uuid)
        action = options['action'].lower()
        index = options.get('index')

        if status and action != 'list':
            raise CallError(
                f'{jail} should not be running when adding a mountpoint')

        verrors = ValidationErrors()

        if action in ('add', 'replace', 'remove'):
            if action != 'remove' or index is None:
                # For remove we allow removing by index or mount, so if index is not specified
                # we should validate that rest of the fields exist.
                for f in ('source', 'destination', 'fstype', 'fsoptions', 'dump', 'pass'):
                    if not options.get(f):
                        verrors.add(
                            f'options.{f}',
                            f'This field is required with "{action}" action.'
                        )

            if action == 'replace' and index is None:
                verrors.add(
                    'options.index',
                    'Index cannot be "None" when replacing an fstab entry.'
                )

        verrors.check()

        source = options.get('source')
        if action in ('add', 'replace') and not os.path.exists(source):
            verrors.add(
                'options.source',
                'The provided path for the source does not exist.'
            )

        destination = options.get('destination')
        if destination:
            destination = f'/{destination}' if destination[0] != '/' else \
                destination
            dst = f'{self.get_iocroot()}/jails/{jail}/root'
            if dst not in destination:
                destination = f'{dst}{destination}'

            if os.path.exists(destination):
                if not os.path.isdir(destination):
                    verrors.add(
                        'options.destination',
                        'Destination is not a directory. Please provide a '
                        'empty directory for the destination.'
                    )
                elif os.listdir(destination):
                    verrors.add(
                        'options.destination',
                        'Destination directory must be empty.'
                    )
            else:
                os.makedirs(destination)

        # Setup defaults for library
        source = source or ''
        destination = destination or ''
        fstype = options.get('fstype')
        fsoptions = options.get('fsoptions')
        dump = options.get('dump')
        _pass = options.get('pass')

        if verrors:
            raise verrors

        try:
            _list = iocage.fstab(
                action, source, destination, fstype, fsoptions,
                dump, _pass, index=index
            )
        except ioc_exceptions.ValidationFailed as e:
            # CallError uses strings, the exception message may not always be a
            # list.
            if not isinstance(e.message, str) and isinstance(
                e.message,
                Iterable
            ):
                e.message = '\n'.join(e.message)

            self.logger.error(f'{e!r}')
            raise CallError(e.message)

        if action == "list":
            split_list = {}
            system_mounts = (
                '/root/bin', '/root/boot', '/root/lib', '/root/libexec',
                '/root/rescue', '/root/sbin', '/root/usr/bin',
                '/root/usr/include', '/root/usr/lib', '/root/usr/libexec',
                '/root/usr/sbin', '/root/usr/share', '/root/usr/libdata',
                '/root/usr/lib32'
            )

            for i in _list:
                fstab_entry = i[1]
                _fstab_type = 'SYSTEM' if fstab_entry[0].endswith(
                    system_mounts) else 'USER'

                split_list[i[0]] = {'entry': fstab_entry, 'type': _fstab_type}

            return split_list

        return True

    @accepts(Str("pool"))
    def activate(self, pool):
        """Activates a pool for iocage usage, and deactivates the rest."""
        zfs = libzfs.ZFS(history=True, history_prefix="<iocage>")
        pools = zfs.pools
        prop = "org.freebsd.ioc:active"
        activated = False

        for _pool in pools:
            if _pool.name == pool:
                ds = zfs.get_dataset(_pool.name)
                ds.properties[prop] = libzfs.ZFSUserProperty("yes")
                activated = True
            else:
                ds = zfs.get_dataset(_pool.name)
                ds.properties[prop] = libzfs.ZFSUserProperty("no")

        return activated

    @accepts(Str("ds_type", enum=["ALL", "JAIL", "TEMPLATE", "RELEASE"]))
    def clean(self, ds_type):
        """Cleans all iocage datasets of ds_type"""

        if ds_type == "JAIL":
            IOCClean().clean_jails()
        elif ds_type == "ALL":
            IOCClean().clean_all()
        elif ds_type == "TEMPLATE":
            IOCClean().clean_templates()

        return True

    @accepts(
        Str("jail"),
        List("command", required=True),
        Dict("options", Str("host_user", default="root"), Str("jail_user")))
    @job(lock=lambda args: f"jail_exec:{args[0]}")
    def exec(self, job, jail, command, options):
        """Issues a command inside a jail."""
        _, _, iocage = self.check_jail_existence(jail, skip=False)

        host_user = options["host_user"]
        jail_user = options.get("jail_user", None)

        if isinstance(command[0], list):
            # iocage wants a flat list, not a list inside a list
            command = list(itertools.chain.from_iterable(command))

        # We may be getting ';', '&&' and so forth. Adding the shell for
        # safety.
        if len(command) == 1:
            command = ["/bin/sh", "-c"] + command

        host_user = "" if jail_user and host_user == "root" else host_user
        try:
            msg = iocage.exec(
                command, host_user, jail_user, start_jail=True, msg_return=True
            )
        except Exception as e:
            raise CallError(str(e))

        return '\n'.join(msg)

    @accepts(
        Str("jail"),
        Bool("update_pkgs", default=False)
    )
    @job(lock=lambda args: f"jail_update:{args[0]}")
    def update_to_latest_patch(self, job, jail, update_pkgs=False):
        """Updates specified jail to latest patch level."""
        job.set_progress(0, f'Updating {jail}')
        msg_queue = deque(maxlen=10)

        def progress_callback(content, exception):
            msg = content['message'].strip('\n')
            if content['level'] == 'EXCEPTION':
                raise exception(msg)

            msg_queue.append(msg)
            final_msg = '\n'.join(msg_queue)

            if 'Inspecting system... done' in msg:
                job.set_progress(20)
            elif 'Preparing to download files... done.' in msg:
                job.set_progress(50)
            elif 'Applying patches... done.' in msg:
                job.set_progress(75)
            elif 'Installing updates... done.' in msg:
                job.set_progress(90)
            elif f'{jail} has been updated successfully' in msg:
                job.set_progress(100)

            job.set_progress(None, description=final_msg)

        _, _, iocage = self.check_jail_existence(
            jail,
            callback=progress_callback
        )
        iocage.update(update_pkgs)

        return True

    @accepts(
        Dict(
            'options',
            Str('jail', required=True),
            Str('compression_algorithm', default='ZIP', enum=['ZIP', 'LZMA'])
        )
    )
    @job(lock=lambda args: f'jail_export:{args[0]["jail"]}')
    def export(self, job, options):
        """
        Export jail to compressed file.
        """
        jail = options['jail']
        uuid, path, _ = self.check_jail_existence(jail)
        status, jid = IOCList.list_get_jid(uuid)
        started = False

        if status:
            stop_job = self.middleware.call_sync('jail.stop', jail)
            stop_job.wait_sync()
            if stop_job.error:
                raise CallError(stop_job.error)

            started = True

        IOCImage().export_jail(uuid, path, compression_algo=options['compression_algorithm'].lower())

        if started:
            start_job = self.middleware.call_sync('jail.start', jail)
            start_job.wait_sync()
            if start_job.error:
                raise CallError(start_job.error)

        return True

    @accepts(
        Dict(
            'options',
            Str('jail', required=True),
            Str('path', default=None, null=True),
            Str('compression_algorithm', default=None, null=True, enum=['ZIP', 'LZMA', None])
        )
    )
    @job(lock=lambda args: f'jail_import:{args[0]["jail"]}')
    def import_image(self, job, options):
        """
        Import jail from compressed file.

        `compression algorithm`: None indicates that middlewared is to automatically determine
        which compression algorithm to use based on the compressed file extension. If multiple copies are found, an
        exception is raised.

        `path` is the directory where the exported jail lives. It defaults to the iocage images dataset.
        """

        path = options['path'] or os.path.join(self.get_iocroot(), 'images')

        IOCImage().import_jail(
            options['jail'], compression_algo=options['compression_algorithm'], path=path
        )

        return True

    @private
    def start_on_boot(self):
        self.logger.debug('Starting jails on boot: PENDING')
        ioc.IOCage(rc=True).start()
        self.logger.debug('Starting jails on boot: SUCCESS')

        return True

    @private
    def stop_on_shutdown(self):
        self.logger.debug('Stopping jails on shutdown: PENDING')
        ioc.IOCage(rc=True).stop()
        self.logger.debug('Stopping jails on shutdown: SUCCESS')

        return True

    @private
    async def terminate(self):
        await SHUTDOWN_LOCK.acquire()


async def jail_pool_pre_lock(middleware, pool):
    """
    We need to stop jails before unlocking a pool because of used
    resources in it.
    """
    activated_pool = await middleware.call('jail.get_activated_pool')
    if activated_pool == pool['name']:
        jails = await middleware.call('jail.query', [('state', '=', 'up')])
        for j in jails:
            await middleware.call('jail.stop', j['host_hostuuid'])


async def __event_system(middleware, event_type, args):
    """
    Method called when system is ready or shutdown, supposed to start/stop jails
    flagged that way.
    """
    # We need to call a method in Jail service to make sure it runs in the
    # process pool because of py-libzfs thread safety issue with iocage and middlewared
    if args['id'] == 'ready':
        try:
            await middleware.call('jail.start_on_boot')
        except ioc_exceptions.PoolNotActivated:
            pass
    elif args['id'] == 'shutdown':
        async with SHUTDOWN_LOCK:
            await middleware.call('jail.stop_on_shutdown')


class JailFSAttachmentDelegate(FSAttachmentDelegate):
    name = 'jail'
    title = 'Jail'

    async def query(self, path, enabled):
        results = []
        pool_name = os.path.relpath(path, '/mnt').split('/')[0]
        try:
            activated_pool = await self.middleware.call('jail.get_activated_pool')
        except Exception:
            pass
        else:
            if activated_pool == pool_name:
                for j in await self.middleware.call('jail.query', [('state', '=', 'up')]):
                    results.append({'id': j['host_hostuuid']})

        return results

    async def get_attachment_name(self, attachment):
        return attachment['id']

    async def delete(self, attachments):
        for attachment in attachments:
            try:
                await self.middleware.call('jail.stop', attachment['id'])
            except Exception:
                self.middleware.logger.warning('Unable to jail.stop %r', attachment['id'], exc_info=True)

    async def toggle(self, attachments, enabled):
        for attachment in attachments:
            action = 'jail.start' if enabled else 'jail.stop'
            try:
                await self.middleware.call(action, attachment['id'])
            except Exception:
                self.middleware.logger.warning('Unable to %s %r', action, attachment['id'], exc_info=True)


async def setup(middleware):
    await middleware.call('pool.dataset.register_attachment_delegate', JailFSAttachmentDelegate(middleware))
    middleware.register_hook('pool.pre_lock', jail_pool_pre_lock)
    middleware.event_subscribe('system', __event_system)
    ioc_common.set_interactive(False)<|MERGE_RESOLUTION|>--- conflicted
+++ resolved
@@ -417,10 +417,6 @@
 
         return resource_list
 
-<<<<<<< HEAD
-    @periodic(interval=86400)
-=======
->>>>>>> 8523c8de
     @private
     @accepts(
         Str('branch', null=True, default=None),
