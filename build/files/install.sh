#!/bin/sh

# vim: noexpandtab ts=8 sw=4 softtabstop=4

# Setup a semi-sane environment
PATH=/sbin:/bin:/usr/sbin:/usr/bin:/usr/local/sbin:/usr/local/bin:/rescue
export PATH
HOME=/root
export HOME
TERM=${TERM:-cons25}
export TERM

readonly SATADOM="InnoLite SATADOM"

if [ -f /etc/avatar.conf ]; then
    . /etc/avatar.conf
fi
<<<<<<< HEAD

is_truenas() {
    test "${AVATAR_PROJECT}" = "TrueNAS"
    return $?
}

#
# A set of functions to be used by the installer.
# Most of the functions have a standard format:
# <funcname> [-o output] [arguments]
# Return values are 0 or 1 depending on success
# (or whether the requested item was found).
# Any output is stored in either the requested
# output, or, in a few functions, in related files.
# Yes, this means the functions have side effect;
# this is because sh is not terribly great for
# doing multi-valued elements.  (No hashes, no
# reasonable arrays, etc, so we instead use
# the filesystem to get over that.)

#
# Missing functions:
# disk_is_mounted
#   The old install.sh simply looked at the output
#   of mount, but with GEOM and filesystem labels,
#   that doesn't necessarily mean it's mounted.

#
# Find a list of Intel raids on the system
# (only supported raid for now).  The subdisks
# for the raid will be placed in /tmp/raid-${raid}.subdisks
# E.g., /tmp/raid-r0.subdisks may have "ada0 ada1".
#
# Options:
# -o <file>	Output file for the list of raid
#		devices.  If not set, then it simply
#		returns whether there are raid devices.
#
# Arguments:
# A list of raid devices.  If this is given, it
# will use those instead of searching the system.
# This means it can determine if a disk is a raid,
# and if so get the subdisk list.
# Return value is 0 if there are raid devices,
# and 1 if there are none.

find_raid_devices() {
    local output="/dev/null"
    local opt
    local raid_device
    local raid_list

    while getopts "o:" opt
    do
	case "${opt}" in
	    o)	output="${OPTARG}" ;;
	    *)	echo "usage: find_raid_devices [-o file]" 1>&2; exit 1 ;;
	esac
    done

    shift $((OPTIND-1))
    if [ $# -gt 0 ]; then
	raid_list="$@"
    elif [ -d /dev/raid ]; then
	raid_list=$(cd /dev ; echo raid/r*)
    else
	# No raids at all
	return 1
    fi

    printf "" > ${output}

    rv=1
    for raid_device in ${raid_list}
    do
	# Get just the filename
	test -c /dev/${raid_device} || continue
	# The only raid we support is geom intel raid.
	# So that will be in /dev/raid/r*
	# What this also means is that anything that
	# does not look like "raid/r*" is by definition
	# not a raid.
	if expr "${raid_device}" : "^raid/r[0-9]*s[0-9]*" > /dev/null
	then
	    continue
	fi
	if ! expr "${raid_device}" : "^raid/r" > /dev/null
	then
	    continue
	fi
	# Since we know that it must begin with raid/r,
	# we can stick with just the basename
	raid_device=$(echo ${raid_device} | sed -e 's#^raid/##')

	# Save it to the output file
	echo "${raid_device}" >> ${output}
	# Now we want to get the list of
	# subdevices, and puti t into
	# /tmp/${raid_device}
	rm -f /tmp/raid-${raid_device}.subdisks
	echo $(graid status -s | awk '$1 == "raid/'${raid_device}'" { print $3; }') > /tmp/raid-${raid_device}.subdisks
	rv=0
    done
    return ${rv}
}

#
 # Return a list of SATA DOMs used in TrueNAS systems.
# This calls find_disk_devices, and then filters out
# only the ones we care about.
# Options:
# -o <file>	File to place the list of satadoms.
#		This is exactly like find_disk_devices.
# -R <raid_list>	File with list of raids.
#		This is passed on to find_disk_devics.
# Return values:
# 0		At least one sata-dom.
# 1		No sata-doms.
find_sata_doms() {
    local output="/dev/null"
    local raid_opt=""
    local opt

    while getopts "o:R:" opt
    do
	case "${opt}" in
	    o)	output="${OPTARG}" ;;
	    R)	raid_opt="-R ${OPTARG}" ;;
	    *)	echo "usage: find_sata_dom [-o output]" 1>&2; exit 1;;
	esac
    done
    shift $((OPTIND-1))
    if [ $# -gt 0 ]; then
	echo "usage: find_sata_dom [-o output]" 1>&2
	exit 1
    fi
    find_disk_devices ${raid_opt} -o /dev/stdout | grep "${SATADOM}" > ${output}
    return $?
}

#
# Get the size of a device.
# This will not work with pools, but will
# work with raid devices.
# Options:
# -o <file>	File to place the media size in
# Arguments:
# disk		Device name.  E.g., ada0, raid/r3
get_disk_size() {
    local opt
    local media_size
    local device
    local output="/dev/null"
    local rv=1

    while getopts "o:" opt; do
	case "${opt}" in
	    o)	output=${OPTARG} ;;
	    *)	echo "Usage: get_disk_size [-o ouptut] disk" 1>&2 ; exit 1;;
	esac
    done
    shift $((OPTIND - 1))
    if [ $# -ne 1 ]; then
	echo "usage: get_disk_size [-o output] disk" 1>&2
	exit 1
    fi
    device=$1
    printf "" > ${output}
    if diskinfo ${device} | awk '{
            capacity = $3;
            if (capacity >= 1099511627776) {
                printf("%.1f TiB", capacity / 1099511627776.0);
            } else if (capacity >= 1073741824) {
                printf("%.1f GiB", capacity / 1073741824.0);
            } else if (capacity >= 1048576) {
                printf("%.1f MiB", capacity / 1048576.0);
            } else {
                printf("%d Bytes", capacity);
        }}' > ${output}
    then
	rv=0
    fi
    return ${rv}
}

#
# Return information on a given disk device.
# The information returned includes information
# from dmesg, or "<Unknown device>" if that's
# not found, and then the size of the device.
# Options:
# -o <file>	File to place the disk information.
# Arguments:
# <disk>	Name of the disk.  E.g., ada0, raid/r0
# This does not work with zfs pools.

disk_info() {
    local opt
    local output="/dev/null"
    local media_size
    local dev_info
    local device

    while getopts "o:" opt
    do
	case "${opt}" in
	    o)	output=${OPTARG} ;;
	    *)	echo "Usage: disk_info [-o output] disk" 1>&2 ; exit 1 ;;
	esac
    done
    shift $((OPTIND - 1))

    if [ $# -ne 1 ]; then
	echo "usage: disk_info [-o output] disk" 1>&2
	exit 1
    fi
    device="$1"

    dev_info=$(dmesg | sed -n "s,^${device}: .*<\(.*\)>.*$, <\1>,p" | head -n 1)
    if [ -z "${dev_info}" ]; then
	dev_info="<Unknown device>"
    fi
    if get_disk_size ${device} > /tmp/size.$$
    then
	media_size=$(cat /tmp/size.$$)
    fi
    rm -f /tmp/size.$$
    echo "${dev_info} ${media_size}" > ${output}
    return 0
}
# Return a list of disk devices.  This is very simple,
# and does minimal filtering.  A subset of the
# pc-sysinstall disk-list code.
# It filters out cdrom devices.
# This does NOT include any raid devices
# (but it does not filter out the subdisks)!
# Options:
# -R <file>	Raid list (optional)
# -o <file>	File to place the list of disks.
# Return values:
# 0 on success, 1 on error
find_disk_devices() {
    local output="/dev/null"
    local opt
    local device
    local dev_info
    local raid_list=""
    while getopts "o:R:" opt
    do
	case "${opt}" in
	    o)	output="${OPTARG}" ;;
	    R)	raid_list="${OPTARG}" ;;
	    *)	echo "usage: find_disk_devices [-R raid_list_file] [-o file] disk [...]" 1>&2; exit 1 ;;
	esac
    done
    shift $((OPTIND-1))
    if [ $# -gt 0 ]; then
	echo "Usage:  find_disk_devices [-R raid_list_file] [-o file] disk [...]" 1>&2
	exit 1
    fi
    for device in $(sysctl -n kern.disks)
    do
	local media_size
	case "${device}" in
	    acd[0-9]*|cd[0-9]*|scd[0-9]*) continue;;
	esac
	disk_info -o /tmp/${device}.diskinfo ${device}
	dev_info=$(cat /tmp/${device}.diskinfo)
	# It may make more sense to leave this around.
	rm -f /tmp/${device}.diskinfo
	if [ -n "${raid_list}" ]; then
	    if disk_is_raid_part -R ${raid_list} -O /tmp/raid_name ${device}
	    then
		dev_info="${dev_info} (PART OF RAID $(cat /tmp/raid_name))"
	    fi
	fi
	if disk_in_pool -O /tmp/pool_names ${device}
	then
	    dev_info="${dev_info} (PART OF POOL $(cat /tmp/pool_names))"
	fi
	rm -f /tmp/raid_name
	echo "${device}	${dev_info}" >> ${output}
    done
    return 0
}

#
# Find a list of zfs pools on the system.
# This will include imported and exported
# pools.  The component disks for the pools
# will be place in /tmp/pool-${pool}.subdisks
# E.g., /tmp/pool-Stoage.subdisks.
# This can be a fairly slow process.
#
# Options:
# -o <file>	Output file for the list of pools.
#		If not set, then it simply returns
#		whether there are pools.
# -n <name>	Only look for the given name.
#		This is most important for
#		"freenas-boot".
#
# Return value is 0 if there are zfs pools
# (or if there is one matching the requested name),
# and 1 if there are none (or none matching the
# requested name).
find_zfs_pools() {
    local output="/dev/null"
    local opt
    local pool_name
    local rv=1
    local POOLS=""
    local find_pool=""

    while getopts "o:n:" opt
    do
	case "${opt}" in
	    o)	output="${OPTARG}" ;;
	    n)	pool_name="${OPTARG}" ;;
	    *)	echo "usage:  find_zfs_pools [-o file] [-n pool_name]" 1>&2 ; exit 1 ;;
	esac
    done
    shift $((OPTIND-1))
    if [ $# -ne 0 ]; then
	echo "usage: find_zfs_pools [-o file] [-n pool]" 1>&2
	exit 1
    fi

    # First look for any already-imported pools.
    if [ -n "${pool_name}" ]; then
	find_pool='$1 == "'${pool_name}'"'
    fi
    POOLS=$(zpool list -H | awk "${find_pool} { print \$1; }")
    # Next, try an import
    POOLS="${POOLS} "$(zpool import | awk " /^ *pool: ${pool_name}/ { print \$2; }")
    # Now we have pools.
    if [ "${POOLS}" = " " ]; then
	POOLS=""
    fi
    printf "${POOLS}" > ${output}
    rm -f /tmp/pool-pairs.$$
    if [ -n "${POOLS}" ]; then
	local regexp
	local disk_part
	local disk

	# If we got here, we have zfs pools.
	# If a name was requested, then it's
	# the only value in POOLS.  So return
	# value will be 0 (true).
	rv=0
	regexp="^ *name: '("$(echo ${POOLS} | sed 's/ /|/g')"|)'"
	# Now let's get the disk list.
	# We don't use find_disk_devices because we don't need
	# all of what it does.
	for disk in $(sysctl -n kern.disks)
	do
	    # First, we want to find the partition that
	    # has a zfs filesystem on it.
	    for disk_part in $(gpart show ${disk} 2>/dev/null | awk ' $4 == "freebsd-zfs" { print $3; }')
	    do
		if [ -c /dev/${disk}p${disk_part} ]; then
		    local pool
		    pool=$(eval echo $(zdb -l /dev/${disk}p${disk_part} |
			    grep -E "${regexp}" |
			    awk ' count == 0 { print $2; count++}'))
		    if [ -n "${pool}" ]; then
			echo ${disk} ${pool} >> /tmp/pool-pairs.$$
		    fi
		fi
	    done
	done
	if [ -s /tmp/pool-pairs.$$ ]; then
	    # We do this in two steps to avoid duplicate
	    # entries.  Since we don't have sort in /rescue,
	    # we use awk.
	    awk ' {
			pools[$1] = $2;
			system("rm -f /tmp/pool-" $2 ".subdisks");
		}
	END {
		for (disk in pools) {
			file = "/tmp/pool-" pools[disk] ".subdisks";
			print disk >> file
		}
	}' < /tmp/pool-pairs.$$
	fi
    fi
    rm -f /tmp/pool-pairs.$$
    return $rv
}

#
# Return 0 if the disk is part of a ZFS pool, and
# 1 if not.
# Options:
# -O <file>	File to hold the name of the pool (optional).
# Arguments:
# disk		Device to query.  Must be a disk device name
#		e.g., ada0, raid/r0
disk_in_pool() {
    local opt
    local disk
    local disk_part
    local output=/dev/null
    local rv=1

    while getopts "O:" opt
    do
	case "${opt}" in
	    O)	output=${OPTARG} ;;
	    *)	echo "Usage:  disk_in_pool [-O output] disk" 1>&2 ; exit 1 ;;
	esac
    done
    shift $((OPTIND - 1 ))

    if [ $# -ne 1 ]; then
	echo "usage: disk_in_pool [-O output] disk" 1>&2
	exit 1
    fi
    disk=$1
    printf "" > ${output}
    for disk_part in $(gpart show ${disk} 2>/dev/null | awk ' $4 == "freebsd-zfs" { print $3; }')
    do
	if [ -c /dev/${disk}p${disk_part} ]; then
	    local pool
	    pool=$(eval echo $(zdb -l /dev/${disk}p${disk_part} |
		    grep -E "^ *name: '" |
		    awk ' count == 0 { print $2; count++}'))
	    if [ -n "${pool}" ]; then
		echo ${pool} >> ${output}
		rv=0
	    fi
	fi
    done
    return ${rv}
}

#
# Return 0 if the disk is part of the known raid sets,
# and 1 if not.
# Options:
# -R <file>	List of raid sets. (Required)
# -O <file>	File to hold name of raid.  (Optional)
# Arguments:
# diskname	The disk to be tested.  E.g., ada0
# Return values:
# 0	Disk is part of a raid set
# 1	Disk is not part of one of the given raid sets.
disk_is_raid_part() {
    local output="/dev/null"
    local opt
    local raid_list
    local raid_name
    local disk_name
    local subdisk_name

    while getopts "R:O:" opt
    do
	case "${opt}" in
	    R)	raid_list="${OPTARG}" ;;
	    O)	output="${OPTARG}" ;;
	    *)	echo "usage: disk_is_raid_part -R raid_list_file [-O output] disk_name" 1>&2; exit 1;;
	esac
    done

    shift $((OPTIND-1))

    if [ $# -ne 1 -o -z "${raid_list}" ]; then
	echo "usage: disk_is_raid_part -R raid_list_file [-O output] disk_name" 1>&2
	exit 1
    fi

    printf "" > "${output}"
    disk_name="$1"

    # If the file doesn't exist, we could exit, or
    # we could just say the disk isn't part of a raid set.

    test -f "${raid_list}" || return 1
    for raid_name in $(cat "${raid_list}")
    do
	if [ -f /tmp/raid-${raid_name}.subdisks ]; then
	    for subdisk_name in $(cat /tmp/raid-${raid_name}.subdisks)
	    do
		if [ "${subdisk_name}" = "${disk_name}" ]; then
		    echo "${raid_name}" >> "${output}"
		    return 0
		fi
	    done
	fi
    done
    return 1
}

#
# Return whether the disk is a freenas disk.
# This is fairly complicated function, because we
# need to handle two different generations.
# Older generation used slices -- s1 & s2 being
# the OS, and s4 being data.
# Newer generation uses zfs and partitions:  p1
# is boot, p2 is the pool; data is in the pool.
# The pool is always named freenas-boot.
#
# N.B.  This covers FreeNAS and TrueNAS.
#
# Options: None for now.
# Arguments:  disk name (e.g., ada0, or raid/r0)
# Return values:
# 0	Disk appears to be a freenas disk
# 1	Disk does not appear to be a freenas disk
unused_disk_is_freenas() {
    local readonly disk="$1"
    local readonly mount_point=/tmp/mount.$$
    local rv=1
    local slice

    set -e
    mkdir -p ${mount_point} 

    # First let's check to see if it's got
    # slices, or a partition table.
    if [ -c /dev/${disk}s1a ]; then
	# This may be old style.  So we check
	# a couple of mount points.
	for slice in s1a s2a
	do
	    if mount -t ufs /dev/${disk}${slice} ${mount_point}
	    then
		# Mounted.  Let's see if it's a freenas-style
		# disk.
		if [ -d ${mount_point}/conf/base/etc ]; then
		    # Looks like freenas to me!
		    rv=0
		fi
		# Unmount it to clean up
		umount ${mount_point}
	    fi
	done
    elif [ -c /dev/${disk}p1 -a -c /dev/${disk}p2 ]; then
	# This may be new style.  We need to
	# see if it's part of a zfs pool
	# name freenas-boot.
	# First, let's check the partitioning.
	if gpart list ${disk} | grep -q ' type: freebsd-zfs'
	then
	    # Potentially!  Now let's try the pool name
	    # Note that we don't try to import it.
	    if zdb -l /dev/${disk}p2 | grep -q "name: 'freenas-boot'"
	    then
		# Good enough for us.
		# We could try to import it, and then mount it,
		# but importing is very heavy and slow.
		rv=0
	    fi
	fi
    fi
    return ${rv}
}

#
# Get the version(s) of freenas on one or more disks.
# This does not use disk_is_freenas, and may make it
# a moot function.
# N.B.  This will import the pool if it appears
# to be a new-style pool.  It will then export it
# when done.
#
# Options:
# -o <file>	Output file with "<fs> <device> <version> <date_in_seconds>"
#		E.g., "ufs ada0s1a FreeNAS-something 123456789".
#		(This is /etc/version from the device.)
# Arguments:
# disk		The disk.  E.g., ada0 or raid/r0
# Return value:
# 0	Disk was freenas, and version was found
# 1	Disk was not feenas, or version was not found
find_freenas_versions() {
    local opt
    local disk
    local output="/dev/null"
    local rv=1
    local slice
    local readonly raid_list="/tmp/raid-list.$$"
    local readonly mountpoint="/tmp/mount.$$"
    local version
    local timestamp

    while getopts "o:" opt
    do
	case "${opt}" in
	    o)	output="${OPTARG}" ;;
	    *)	echo "usage:  find_freenas_versions [-o output] disk" 1>&2 ; exit 1;;
	esac
    done
    shift $((OPTIND-1))
    if [ $# -lt 1 ]; then
	echo "usage: find_freenas_versions [-o output] disk" 1>&2
	exit 1
    fi
    find_raid_devices -o ${raid_list}
    set -e
    printf "" > "${output}"
    mkdir -p ${mountpoint}
    for disk
    do
	# First determine the style
	# First, let's see if this is part of a raid.
	if disk_is_raid_part -R ${raid_list} -O /tmp/disk.$$ ${disk}
	then
	    disk=raid/$(cat /tmp/disk.$$)
	fi
	rm -f /tmp/disk.$$
	if [ -c /dev/${disk}s1a ]; then
	    # Old style!
	    for slice in s1a s2a
	    do
		if test -c /dev/${disk}${slice} && mount -t ufs /dev/${disk}${slice} ${mountpoint} 2>/dev/null
		then
		    if [ -d ${mountpoint}/conf/base/etc -a -f ${mountpoint}/etc/version ]; then
			version=$(cat ${mountpoint}/etc/version)
			timestamp=$(ls -l -D %s ${mountpoint}/etc/version | awk ' { print $6; }')
			echo "ufs ${disk}${slice} ${version} ${timestamp}" >> ${output}
			rv=0
		    fi
		    umount ${mountpoint}
		fi
	    done
	elif [ "${disk}" = "zfs/freenas-boot" -o -c /dev/${disk}p2 ]; then
	    # Import the pool.  This can take a while
	    local dataset
	    # First see if this disk is a freenas zfs disk
	    if [ "${disk}" = "zfs/freenas-boot" ]; then
		:
	    elif ! zdb -l /dev/${disk}p2 | grep -q "name: 'freenas-boot'"
	    then
		continue
	    fi
	    if zpool import -N -f freenas-boot
	    then
		# Now let's go through the boot environments.
		for dataset in $(zfs list -H -r -d 1 freenas-boot/ROOT |
		    awk ' $5 == "/" || $5 == "legacy" { print $1; }')
		do
		    # Mount the dataset, and look at /etc/version
		    if mount -t zfs ${dataset} ${mountpoint}
		    then
			version=$(cat ${mountpoint}/etc/version)
			timestamp=$(ls -l -D %s ${mountpoint}/etc/version | awk ' { print $6; }')
			echo "zfs ${dataset} ${version} ${timestamp}" >> ${output}
			rv=0
			umount ${mountpoint}
		    fi
		done
		zpool export freenas-boot
	    fi
	fi
    done
    set +e

    rm -f ${raid_list}

    return ${rv}
}

#
# Back up the configuration information (and other)
# from a specific device.
# Options:
# -d <dir>	Destination to save config date.
# Argument:
# device	
# Return values:
# 0	Success
# 1	Failure or error
# Discussion:
# For old-style installs, it should be the device and slice.
# E.g., ada0s1a, or raid/r0s2a.  It will assume s4 for the
# device, and figure out the path, to mount the data partition.
# For new-style installs, it should be the selected boot environment.
# After it copies, it cleans up and removes some things that should
# not be preserved.

save_freenas_config() {
    local rv=1
    local destdir
    local opt
    local disk
    local mountpoint="/tmp/mount.$$"
    local unmount_cmd

    while getopts "d:" opt
    do
	case "${opt}" in
	    d)	destdir="${OPTARG}" ;;
	    *)	echo "Usage: save_freenas_config -d destdir disk" 1>&2 ; exit 1;;
	esac
    done
    shift $((OPTIND-1))
    if [ $# -ne 1 -o -z "${destdir}" ]; then
	echo "Usage: save_freenas_config -d destdir disk" 1>&2
	exit 1
    fi
    disk="$1"
    mkdir -p ${mountpoint}
    # The disk name needs to be "<disk>s?a".
    if [ -c /dev/${disk} ] &&
	expr "${disk}" : ".*s[12]a" > /dev/null; then
	local data_part
	data_part=$(echo "${disk}" | sed -e 's/\(.*\)s[0-9]*a/\1s4/')
	if mount -t ufs /dev/${disk} ${mountpoint} &&
	    mount -t ufs /dev/${data_part} ${mountpoint}/data
	then
	    unmount_cmd="umount ${mountpoint}/data && umount ${mountpoint}"
	fi
    elif expr "${disk}" : "^freenas-boot" > /dev/null ||
	expr "${disk}" : "^zfs/freenas-boot" > /; then
	# The disk name here is the boot environment
	zpool import -N -f freenas-boot 2> /dev/null || true
	if mount -t zfs ${disk} ${mountpoint}
	then
	    unmount_cmd="zpool export freenas-boot"
	fi
    fi
    if [ -n "${unmount_cmd}" ]; then
	# Everything is mounted, so we just grab it
	for entry in /data \
	    /conf/base/etc/hostid \
	    /root/.ssh \
	    /boot/modules \
	    /usr/local/fusionio \
	    /boot.config \
	    /boot/loader.conf.local
	do
	    if [ -e ${mountpoint}/${entry} ] ; then
		tar -C ${mountpoint} -cpf - ./${entry} |
		tar -C ${destdir} -xpf -
	    fi
	done
	# Clean up some things
	rm -rf ${destdir}/data/pkgdb

	if eval ${unmount_cmd}; then
	    rv=0
	fi
    fi
    return ${rv}
}

#
# The opposite of the above function:  restore configuration
# information to the requested location.
# Options:
# No options at this point
# Arguments:
# src	-- The directory from save_freenas_config
# dest	-- The directory to restore to.
# Return value:
# 0 on success
# 1 on error
restore_freenas_config() {
    local rv=1
    local dstdir
    local srcdir

    if [ $# -ne 2 ]; then
	echo "Usage:  restore_freenas_config src dst" 1>&2
	return 1
    fi
    # We're just copying, so use two tar's
    srcdir="$1"
    dstdir="$2"
    if tar -C "$srcdir" -cpf - . |
	tar -C "$dstdir" -xpf -
    then
	rv=0
    fi
    return ${rv}
}

#
# Pick a default FreeNAS / TrueNAS
# filesystem.  This will mount
# the filesystem(s), and then unmount
# when done.  For ZFS, this means
# that the pool will be imported.
# It then exports it when done.
# Options:
# -o <file>	File in which to put the
#		default name.  For old-style,
#		this will be <disk>s<slice>a
#		For new-style, this will
#		be the name of the clone.
# Arguments:
# device	Disk name, or a pool name.
# E.g.
# find_default_fs -o /tmp/default ada0
# find_default_fs -o /tmp/default raid/r0
# find_default_fs -o /tmp/default freenas-boot
find_default_fs() {
    local opt
    local readonly mountpoint="/tmp/default.$$"
    local output="/dev/null"
    local rv=1
    local devname
=======

is_truenas() {
    test "${AVATAR_PROJECT}" = "TrueNAS"
    return $?
}

#
# A set of functions to be used by the installer.
# Most of the functions have a standard format:
# <funcname> [-o output] [arguments]
# Return values are 0 or 1 depending on success
# (or whether the requested item was found).
# Any output is stored in either the requested
# output, or, in a few functions, in related files.
# Yes, this means the functions have side effect;
# this is because sh is not terribly great for
# doing multi-valued elements.  (No hashes, no
# reasonable arrays, etc, so we instead use
# the filesystem to get over that.)

#
# Missing functions:
# disk_is_mounted
#   The old install.sh simply looked at the output
#   of mount, but with GEOM and filesystem labels,
#   that doesn't necessarily mean it's mounted.

#
# Find a list of Intel raids on the system
# (only supported raid for now).  The subdisks
# for the raid will be placed in /tmp/raid-${raid}.subdisks
# E.g., /tmp/raid-r0.subdisks may have "ada0 ada1".
#
# Options:
# -o <file>	Output file for the list of raid
#		devices.  If not set, then it simply
#		returns whether there are raid devices.
#
# Arguments:
# A list of raid devices.  If this is given, it
# will use those instead of searching the system.
# This means it can determine if a disk is a raid,
# and if so get the subdisk list.
# Return value is 0 if there are raid devices,
# and 1 if there are none.

find_raid_devices() {
    local output="/dev/null"
    local opt
    local raid_device
    local raid_list
>>>>>>> 449b19ab

    while getopts "o:" opt
    do
	case "${opt}" in
	    o)	output="${OPTARG}" ;;
<<<<<<< HEAD
	    *)	echo "Usage: find_default_fs [-o output] devicename" 1>&2 ; exit 1 ;;
	esac
    done
    shift $((OPTIND-1))
    if [ $# -ne 1 ]; then
	echo "usage:  find_Default_fs [-o output] devicename" 1>&2
	exit 1
    fi

    mkdir -p ${mountpoint}
    devname="$1"

    # First let's check for old-style
    if [ -c /dev/${devname} -a \
	-c /dev/${devname}s1 -a \
	-c /dev/${devname}s4 ]; then
	local slice
	# Okay, let's assume old-style.
	# To decide the default slice, we
	# need to check for several things.
	# First, let's see if we have an active
	# slice on the partition.
	slice=$(gpart show ${devname} | awk ' /\[active\]/ { print $3; }')
	if [ -n "${slice}" ]; then
	    # So let's check this slice.  For GUI upgrades,
	    # this will be active, but won't have all of the right
	    # filesystem entries.
	    if mount -t ufs /dev/${devname}s${slice}a ${mountpoint}
	    then
		if [ ! -d ${mountpoint}/conf/base/etc ]; then
		    slice=$(( slice == 1 ? 2 : 1))
		    # Now let's verify this
		    umount ${mountpoint}
		    if mount -t ufs /dev/${devname}s${slice}a ${mountpoint}
		    then
			if [ ! -d ${mountpoint}/conf/base/etc ]; then
			    # Something is wrong
			    slice=
			fi
		    fi
		fi
		umount ${mountpoint} 2> /dev/null || true
		if [ -n "${slice}" ]; then
		    echo ${devname}s${slice} > ${output}
		    rv=0
		fi
	    fi
	fi
    elif [ "${devname}" = "zfs/freenas-boot" -o \
	"${devname}" = "freenas-boot" ] && zpool import -N -f freenas-boot ;then
	# We only support freenas-boot here
	# We look for the grub default.
	devname="freenas-boot"
	if mount -t zfs ${devname}/grub ${mountpoint}
	then
	    if [ -f ${mountpoint}/grub.cfg ]
	    then
		local def
		local default
		def=$(grep '^set default=' ${mountpoint}/grub.cfg |
			tail -1 |
			sed -e 's/^set default="\(.*\)"$/\1/')
		case "${def}" in
		    0)	# No default, use "default"
			default="default"
			;;
		    *FreeNAS*)
			default=$(expr "${def}" : "FreeNAS (\(.*\)) .*")
			;;
		    *)
			default=""
			;;
		esac
		if [ -n "${default}" ]; then
		    echo "${devname}/ROOT/${default}" > ${output}
		    rv=0
		fi
	    fi
	fi
	zpool export ${devname}
    else
	echo "Unknown style of disk" 1>&2
    fi
    rmdir ${mountpoint} || true
    return $rv
}

#
# Select disks on which to install.
# This is essentially all about the UI.
# It first checks to see if there are
# any raids, and if there is already an
# existing 
# Options:
# -o file	File in which to put the list of selected disks.
# No arguments.
# Return values:
# 0 -- one or more disks was selected
# 1 -- No disks were selected.

select_disks() {
    local disk_list=""
    local raid=false
    local zpool=false
    local raid_install=""
    local zpool_install=""
    local nitems
    local rv=1
    local item
    local raid_menu
    local zpool_menu
    local menu_item
    local output=/dev/null
    local opt

    while getopts "o:" opt; do
	case "${opt}" in
	    o)	output=${OPTARG} ;;
	    *)	echo "Usage: select_disks [-o output]" 1>&2 ; exit 1 ;;
	esac
    done
    shift $((OPTIND - 1 ))
    if [ $# -ne 0 ]; then
	echo "usage: select_disks [-o output]" 1>&2
	exit 1
    fi
    printf "" > ${output}

    nitems=0
    # First let's see if there are
    # any raid devices already set up.
    if find_raid_devices -o /tmp/raid-list
    then
	raid=true
	for item in $(cat /tmp/raid-list)
	do
	    nitems=$((nitems + 1))
	    get_disk_size -o /tmp/${item}.disksize raid/${item} 
	    raid_menu="${raid_menu} raid/${item} \"raid/${item} $(cat /tmp/${item}.disksize)\""
	done
    fi
    # Next let's check for any freenas-boot
    # zfs pools
    if find_zfs_pools -n freenas-boot -o /tmp/zpool-list
    then
	zpool=true
	for item in $(cat /tmp/zpool-list)
	do
	    nitems=$((nitems + 1))
	    zpool_menu="zfs/${item} 'Pool "${item}"'"
	done
    fi
    # Now let's see what disks we want to use
    # We have four possibilities:
    # 1:  zpool && raid
    # 2:  zpool && !raid
    # 3:  !zpool && raid
    # 4:  !zpool && !raid
    # The first one requires the user to
    # select the pool, a raid, or none.
    # The second one requires the user
    # to confirm.
    # The third requires the user to confirm,
    # and possibly select if there's more than
    # one raid.  (I don't think that's doable.)
    # The fourth one will be handled later.
    # 1-3 should set disklist to the disk(s)
    # that are involved.  raid_install should
    # be set to the name of the raid device
    # if that's chosen; zpool_install should
    # be set to the name of the pool.  (Which
    # has to be freenas-boot.)
    
    if ${zpool} && ${raid} ; then
	# We have both of these.
	# That makes things harder
	# By definition, nitems is at least two.
	if eval "dialog --title 'Select destination' \
		--menu 'Choose installation target.  If selected, RAID will be converted to ZFS; if selected, ZFS Pool will be destroyed.  (Configuration data will be stored if requested later)' \
		15 60 $((nitems + 1)) \
		${raid_menu} \
		${zpool_menu} \
		none 'Choose disks later (none of the above)'" \
	    2> /tmp/menu.item
	then
	    menu_item=$(cat /tmp/menu.item)
	    if [ "${menu_item}" = "none" ]; then
		disk_list=""
	    else
		disk_list=${menu_item}
	    fi
	fi
    elif ${zpool} ; then
	# Already have a pool.
	# Ask the user if we want to use this.
	# This should set disk_list if so.
	# Is it at all possible for nitems to be anything other
	# than 1, at this point?
	if [ ${nitems} -eq 1 ]; then
	    # Only one pool, so use a yesno dialog to see
	    # if we want to use it.
	    if eval "dialog --title 'Select destination' \
		--yesno \
		'Reuse freenas-boot (pool will be destroyed)' \
		5 60"
	    then
		disk_list=zfs/freenas-boot
	    fi
	else
	    if eval "dialog --title 'Choose destination' \
		--menu 'Select a pool (pool will be destroyed)' \
		10 60 $((nitems + 1)) \
		${zpool_menu} \
		none 'Choose  disks later (none of the above)'" \
		2> /tmp/menu.item
	    then
		menu_item=$(cat /tmp/menu.item)
		if [ ${menu_item} = "none" ]; then
		    disk_list=""
		else
		    disk_list=${menu_item}
		fi
	    fi
	fi
    elif ${raid} ; then
	# Have an Intel raid set up.
	# Ask the user if we want to use this.
	# This set disk_list if so.
	local raid_name
	if [ ${nitems} -eq 1 ]; then
	    # Only one raid, so use a yesno dialog to see
	    # if we want to use it.
	    raid_name=$(echo $raid_menu | awk ' { print $1; }')
	    if eval "dialog --title 'Select destination' \
		--yesno \
		'Reuse RAID '${raid_name}' (convert to ZFS)' \
		5 40"
	    then
		disk_list=${raid_name}
	    fi
	else
	    if eval "dialog --title 'Choose destination' \
		--menu 'Select a RAID set (will convert to ZFS)' \
		15 60 $((nitems + 1)) \
		${raid_menu} \
		none 'Choose  disks later (none of the above)'" \
		2> /tmp/menu.item
	    then
		menu_item=$(cat /tmp/menu.item)
		if [ ${menu_item} = "none" ]; then
		    disk_list=""
		else
		    disk_list=${menu_item}
		fi
	    fi
	fi
    fi

    if [ -z "${disk_list}" ]; then
	local disk_menu
	local _disk
	local _desc
	local _raid
	if [ -s /tmp/raid-list ]; then
	    _raid="-R /tmp/raid-list"
	fi
	if find_sata_doms ${_raid} -o /tmp/satadoms
	then
	    # Make these be the default.
	    # Or alternately just use them.
	    # Maybe only for truenas?
	    nitems=0
	    while read _disk _desc
	    do
		nitems=$((nitems + 1))
		disk_menu="${disk_menu} ${_disk} \"${_desc}\" on"
	    done < /tmp/satadoms
	    rm -f /tmp/satadoms
	fi
	find_disk_devices -o /dev/stdout | grep -v "${SATADOM}" > /tmp/disks.$$
	while read _disk _desc
	do
	    nitems=$((nitems + 1))
	    disk_menu="${disk_menu} ${_disk} \"${_desc}\" off"
	done < /tmp/disks.$$
	rm -f /tmp/disks.$$
	echo disk_menu: ${disk_menu}
	if eval "dialog --title 'Choose destination disk(s)' \
		--checklist 'Select at least one destination disk' \
		15 70 ${nitems} \
		${disk_menu} " \
	    2> /tmp/menu.item
	then
	    # We have disks selected!
	    disk_list=$(eval "echo $(cat /tmp/menu.item)")
	fi
	rm -f /tmp/menu.item
    fi

    if [ -z "${disk_list}" ]; then
	dialog --title "Choose destination media" \
	    --msgbox "No disks selected.  Install cancelled." 5 60
	return 1
    else
	rv=0
    fi
    if [ "${rv}" -eq 0 ]; then
	echo ${disk_list} > ${output}
    fi
=======
	    *)	echo "usage: find_raid_devices [-o file]" 1>&2; exit 1 ;;
	esac
    done

    shift $((OPTIND-1))
    if [ $# -gt 0 ]; then
	raid_list="$@"
    elif [ -d /dev/raid ]; then
	raid_list=$(cd /dev ; echo raid/r*)
    else
	# No raids at all
	return 1
    fi

    printf "" > ${output}

    rv=1
    for raid_device in ${raid_list}
    do
	# Get just the filename
	test -c /dev/${raid_device} || continue
	# The only raid we support is geom intel raid.
	# So that will be in /dev/raid/r*
	# What this also means is that anything that
	# does not look like "raid/r*" is by definition
	# not a raid.
	if expr "${raid_device}" : "^raid/r[0-9]*s[0-9]*" > /dev/null
	then
	    continue
	fi
	if ! expr "${raid_device}" : "^raid/r" > /dev/null
	then
	    continue
	fi
	# Since we know that it must begin with raid/r,
	# we can stick with just the basename
	raid_device=$(echo ${raid_device} | sed -e 's#^raid/##')

	# Save it to the output file
	echo "${raid_device}" >> ${output}
	# Now we want to get the list of
	# subdevices, and puti t into
	# /tmp/${raid_device}
	rm -f /tmp/raid-${raid_device}.subdisks
	echo $(graid status -s | awk '$1 == "raid/'${raid_device}'" { print $3; }') > /tmp/raid-${raid_device}.subdisks
	rv=0
    done
>>>>>>> 449b19ab
    return ${rv}
}

#
<<<<<<< HEAD
# Given a set of disks, verify that they're
# usable.  If any of the disks is part of
# a raid or a zpool, ask if the user is
# sure about it.
# raid/* and zfs/* are skipped, as those
# were chosen explicitly.
# -l <file>	A list of raids and pools
#		to be destroyed due to these
#		disks.  The values are not
#		guaranteed to be unique.
#		Format is raid/<raid>
#		and zfs/<pool>.  E.g.
#		raid/r0 zfs/tank
# Arguments:  list of disks.
# Return value:
# 0	Disks are okay, or were approved.
# 1	Disks are not okay, or were rejected.

verify_selected_disks() {
    local disk_list
    local disk
    local rv=0
    local readonly raid_list="/tmp/raid-list"
    local readonly zfs_list="/tmp/pool-list"
    local warning_message
    local opt
    local listfile=/dev/null
    
    while getopts "l:" opt; do
	case "${opt}" in
	    l)	listfile=${OPTARG} ;;
	    *)	echo "Usage: verify_selectd_disk [-l file] disk [...]" 1>&2 ; exit 1;;
	esac
    done
    shift $((OPTIND - 1))

    if [ $# -eq 0 ]; then
	echo "usage: verify_selected_disks disk [...]" 1>&2
	exit 1
    fi
    # Now iterate through the disks

    find_raid_devices -o ${raid_list}
    find_zfs_pools -o ${zfs_list}

    printf "" > ${listfile}

    for disk
    do
	case ${disk} in
	    raid/*)
		echo "${disk}" >> ${listfile}
		continue ;;
	    zfs/*)
		echo "${disk}" >> ${listfile}
		continue ;;
	esac
	# Now we have to determine if disk is
	# part of a raid or zpool
	rm -f /tmp/name.$$
	if disk_is_raid_part -R ${raid_list} -O /tmp/name.$$ ${disk}
	then
	    warning_message="${warning_message}Disk ${disk} is part of raid $(cat /tmp/name.$$)\n"
	    echo raid/$(cat /tmp/name.$$) >> ${listfile}
	elif disk_in_pool -O /tmp/name.$$ ${disk}
	then
	    warning_message="${warning_message}Disk ${disk} is part of pool $(cat /tmp/name.$$)\n"
	    echo zfs/$(cat /tmp/name.$$) >> ${listfile}
	fi
    done
    if [ -n "${warning_message}" ]; then
	if dialog --title "Disk Conflict" \
	    --yes-label "Continue" \
	    --no-label "Cancel" \
	    --yesno \
	    "Continue will erase these drives, and destroy any pools \
or RAID sets to which they belong\n${warning_message}" \
	    15 40
	then
	    rv=0
	else
	    rv=1
	fi
    else
=======
 # Return a list of SATA DOMs used in TrueNAS systems.
# This calls find_disk_devices, and then filters out
# only the ones we care about.
# Options:
# -o <file>	File to place the list of satadoms.
#		This is exactly like find_disk_devices.
# -R <raid_list>	File with list of raids.
#		This is passed on to find_disk_devics.
# Return values:
# 0		At least one sata-dom.
# 1		No sata-doms.
find_sata_doms() {
    local output="/dev/null"
    local raid_opt=""
    local opt

    while getopts "o:R:" opt
    do
	case "${opt}" in
	    o)	output="${OPTARG}" ;;
	    R)	raid_opt="-R ${OPTARG}" ;;
	    *)	echo "usage: find_sata_dom [-o output]" 1>&2; exit 1;;
	esac
    done
    shift $((OPTIND-1))
    if [ $# -gt 0 ]; then
	echo "usage: find_sata_dom [-o output]" 1>&2
	exit 1
    fi
    find_disk_devices ${raid_opt} -o /dev/stdout | grep "${SATADOM}" > ${output}
    return $?
}

#
# Get the size of a device.
# This will not work with pools, but will
# work with raid devices.
# Options:
# -o <file>	File to place the media size in
# Arguments:
# disk		Device name.  E.g., ada0, raid/r3
get_disk_size() {
    local opt
    local media_size
    local device
    local output="/dev/null"
    local rv=1

    while getopts "o:" opt; do
	case "${opt}" in
	    o)	output=${OPTARG} ;;
	    *)	echo "Usage: get_disk_size [-o ouptut] disk" 1>&2 ; exit 1;;
	esac
    done
    shift $((OPTIND - 1))
    if [ $# -ne 1 ]; then
	echo "usage: get_disk_size [-o output] disk" 1>&2
	exit 1
    fi
    device=$1
    printf "" > ${output}
    if diskinfo ${device} | awk '{
            capacity = $3;
            if (capacity >= 1099511627776) {
                printf("%.1f TiB", capacity / 1099511627776.0);
            } else if (capacity >= 1073741824) {
                printf("%.1f GiB", capacity / 1073741824.0);
            } else if (capacity >= 1048576) {
                printf("%.1f MiB", capacity / 1048576.0);
            } else {
                printf("%d Bytes", capacity);
        }}' > ${output}
    then
>>>>>>> 449b19ab
	rv=0
    fi
    return ${rv}
}

#
<<<<<<< HEAD
# Select a FreeNAS system to migrate from.
# Options:
# -o <file>	The device to migrate from.
#		This will be something like
#		ada0s1a, raid/r0s2a, or
#		freenas-boot/default
#		Note that it will have a "/"
#		in it only if it is a raid
#		or ZFS pool.
# Arguments:
# disk [...]	A list of disk devices (or zfs
#		pools) to search.
#
# Return values:
# 0 if one is selected (or there's only one choice)
# 1 if none is selected (interrupt or cancelled).
#
# If there is only one choice (i.e., only one device
# given, and it only has one FreeNAS OS to choose
# from), it won't ask the user to choose.  It will
# return 0, and store the device in the output file
# (if any).

select_migration_source() {
    local rv=1
    local opt
    local disk_list
    local disk
    local num_versions=0
    local output="/dev/null"
    local default_versions=""
    local menu_count=0
    local menu_items=""

    while getopts "o:" opt; do
	case "${opt}" in
	    o)	output=${OPTARG} ;;
	    *)	echo "Usage:  select_migration_source [-o output] disk [...]" 1>&2 ; exit 1;;
	esac
    done
    shift $((OPTIND - 1))
    if [ $# -eq 0 ]; then
	echo "usage:  select_migration_source [-o output] disk [...]" 1>&2
	exit 1
    fi

    rm -f /tmp/version.$$
    rm -f /tmp/all-versions.$$
    
    printf "" > ${output}

    for disk in "$@"
    do
	# See if there is a freenas install on the disk
	if find_freenas_versions -o /tmp/version.$$ ${disk}
	then
	    # /tmp/version.$$ has the list of versions.
	    # We'd like to get the default version, but
	    # i'm not sure how we represent that.
	    cat /tmp/version.$$ >> /tmp/all-versions.$$
	    default_versions="${default_versions} $(find_default_fs -o /dev/stdout ${disk})"
=======
# Return information on a given disk device.
# The information returned includes information
# from dmesg, or "<Unknown device>" if that's
# not found, and then the size of the device.
# Options:
# -o <file>	File to place the disk information.
# Arguments:
# <disk>	Name of the disk.  E.g., ada0, raid/r0
# This does not work with zfs pools.

disk_info() {
    local opt
    local output="/dev/null"
    local media_size
    local dev_info
    local device

    while getopts "o:" opt
    do
	case "${opt}" in
	    o)	output=${OPTARG} ;;
	    *)	echo "Usage: disk_info [-o output] disk" 1>&2 ; exit 1 ;;
	esac
    done
    shift $((OPTIND - 1))

    if [ $# -ne 1 ]; then
	echo "usage: disk_info [-o output] disk" 1>&2
	exit 1
    fi
    device="$1"

    dev_info=$(dmesg | sed -n "s,^${device}: .*<\(.*\)>.*$, <\1>,p" | head -n 1)
    if [ -z "${dev_info}" ]; then
	dev_info="<Unknown device>"
    fi
    if get_disk_size ${device} > /tmp/size.$$
    then
	media_size=$(cat /tmp/size.$$)
    fi
    rm -f /tmp/size.$$
    echo "${dev_info} ${media_size}" > ${output}
    return 0
}
# Return a list of disk devices.  This is very simple,
# and does minimal filtering.  A subset of the
# pc-sysinstall disk-list code.
# It filters out cdrom devices.
# This does NOT include any raid devices
# (but it does not filter out the subdisks)!
# Options:
# -R <file>	Raid list (optional)
# -o <file>	File to place the list of disks.
# Return values:
# 0 on success, 1 on error
find_disk_devices() {
    local output="/dev/null"
    local opt
    local device
    local dev_info
    local raid_list=""
    while getopts "o:R:" opt
    do
	case "${opt}" in
	    o)	output="${OPTARG}" ;;
	    R)	raid_list="${OPTARG}" ;;
	    *)	echo "usage: find_disk_devices [-R raid_list_file] [-o file] disk [...]" 1>&2; exit 1 ;;
	esac
    done
    shift $((OPTIND-1))
    if [ $# -gt 0 ]; then
	echo "Usage:  find_disk_devices [-R raid_list_file] [-o file] disk [...]" 1>&2
	exit 1
    fi
    for device in $(sysctl -n kern.disks)
    do
	local media_size
	case "${device}" in
	    acd[0-9]*|cd[0-9]*|scd[0-9]*) continue;;
	esac
	disk_info -o /tmp/${device}.diskinfo ${device}
	dev_info=$(cat /tmp/${device}.diskinfo)
	# It may make more sense to leave this around.
	rm -f /tmp/${device}.diskinfo
	if [ -n "${raid_list}" ]; then
	    if disk_is_raid_part -R ${raid_list} -O /tmp/raid_name ${device}
	    then
		dev_info="${dev_info} (PART OF RAID $(cat /tmp/raid_name))"
	    fi
	fi
	if disk_in_pool -O /tmp/pool_names ${device}
	then
	    dev_info="${dev_info} (PART OF POOL $(cat /tmp/pool_names))"
>>>>>>> 449b19ab
	fi
	rm -f /tmp/raid_name
	echo "${device}	${dev_info}" >> ${output}
    done
<<<<<<< HEAD

    # Now /tmp/all-versions.$$ has all of the freenas versions
    # we found.  ${default_versions} has the default for each
    # disk we iterated over.
    # First, let's see if we only have one item
    num_versions=$(awk 'END { print NR; }' /tmp/all-versions.$$)

    if [ ${num_versions} -eq 0 ]
    then
	rv=0
    elif [ ${num_versions} -eq 1 ]
    then
	# That was easy.  There's only one choice.
	awk ' { print $2; }' /tmp/all-versions.$$ > ${output}
	rv=0
    else
	# We have multiple items, so let's construct
	# a menu list for it.
	while read type disk version timestamp
	do
	    menu_count=$((menu_count + 1))
	    menu_items="${disk} \"${version} $(date -r ${timestamp})\" ${menu_items}"
	done < /tmp/all-versions.$$
	eval "dialog --title 'Select Version' \
		--menu 'Choose version from which to migrate configuration data' \
		15 70 $((menu_count + 1)) \
		${menu_items} \
		none 'Do not migrate (clean install)'" \
	    2> /tmp/menu.item
	if [ $? -ne 0 -o "$(cat /tmp/menu.item)" = "none" ]; then
	    return 1
	else
	    cat /tmp/menu.item > ${output}
	    rm -f /tmp/menu.item
	    rv=0
	fi
    fi
    # Should not get here
    return ${rv}
}

#
# Start destroying raids and pools, and
# partitioning disks.
# Options:
# -l <file>	A list of the disks to be used.
# -R <file>	List of raids on the system.
# -Z <file>	A list of zpools on the system.
# Arguments:
# disk [...]
#
# disk is expected to be either:
# raid/<raid_name> (e.g., raid/r0)
# zfs/<pool_name> (e.g., zfs/freenas-boot)
# <device_name> (e.g., ada0)
# Because of raid and zfs pools, the list of disks
# may not be the same as the install media.
# In order to work, this requires that find_raid_devices
# and find_zfs_pools have run, so that the *.subdisks
# files are around.
#
# This is just a helper function to make it easier to read.
partition_disk() {
    local disk

    disk=$1

    set -e

    gpart destroy -F ${disk} > /dev/null 2>&1 || true
    # Get rid of any MBR.  This shouldn't be necessary,
    # but there were some problems possibly caused by caching.
    dd if=/dev/zero of=/dev/${disk} bs=1m count=1 > /dev/null
    # Create a GPT partition
    gpart create -s gpt ${disk} > /dev/null
    # For grub
    gpart add -t bios-boot -i 1 -s 512k ${disk} > /dev/null
    # Should we do something special for truenas?
    if is_truenas; then
	# This does assume the disk is larger than 16g.
	# We should check that.
	gpart add -t freebsd-swap -i 3 -s 16g ${disk}
    fi
    # Now give the rest of the disk to freenas-boot
    gpart add -t freebsd-zfs -i 2 -a 4k ${disk} > /dev/null
    # Now we make it active, for legacy support.
    gpart set -a active ${disk}
    set +e
    return 0
}

prepare_disks() {
    local output="/dev/null"
    local opt
    local disk
    local pool
    local raid
    local disk_list
    local raid_list=/dev/null
    local pool_list=/dev/null

    while getopts "l:R:Z:" opt; do
	case "${opt}" in
	    l)	output="${OPTARG}" ;;
	    R)	raid_list="${OPTARG}" ;;
	    Z)	pool_list="${OPTARG}" ;;
	    *)	echo "Usage: prepare_disks [-l disk_list] disk [...]" 1>&2 ; exit 1 ;;
	esac
    done
    shift $((OPTIND - 1 ))
    if [ $# -eq 0 ]; then
	echo "usage: prepare_disks [-l disk_list] disk [... ]" 1>&2
	exit 1
    fi

    for disk
    do
	if pool=$(expr "${disk}" : "^zfs/\(.*\)")
	then
	    # need to get the disks for ${pool}
	    # With zpools, we'll just repartition the
	    # disks.
	    disk_list="$(cat /tmp/pool-${pool}.subdisks) ${disk_list}"
	elif raid=$(expr "${disk}" : "^raid/\(r[0-9]*\)")
	then
	    # Need to get the disks for ${raid}
	    disk_list="$(cat /tmp/raid-${raid}.subdisks) ${disk_list}"
	    graid delete ${disk}
	elif [ -c /dev/${disk} ]
	then
	    # Let's see if it is part of a raid.
	    if [ -f ${raid_list} ]; then
		if disk_is_raid_part -R ${raid_list} -o /tmp/raid_name.$$
		then
		    graid remove $(cat /tmp/raid_name.$$) ${disk} || true
		fi
		rm -f /tmp/raid_name.$$
	    fi
	    # If it's a zpool member, we'll just
	    # go with repartitioning it.  Nothing can go wrong with
	    # that plan, right?
	    disk_list="${disk} ${disk_list}"
	else
	    echo "Unknown device type ${disk}" 1>&2
	    exit 1
	fi
	else
	    rv=1
	fi
    else
	rv=0
    fi
    return ${rv}
}

#
# Select a FreeNAS system to migrate from.
# Options:
# -o <file>	The device to migrate from.
#		This will be something like
#		ada0s1a, raid/r0s2a, or
#		freenas-boot/default
#		Note that it will have a "/"
#		in it only if it is a raid
#		or ZFS pool.
# Arguments:
# disk [...]	A list of disk devices (or zfs
#		pools) to search.
#
# Return values:
# 0 if one is selected (or there's only one choice)
# 1 if none is selected (interrupt or cancelled).
#
# If there is only one choice (i.e., only one device
# given, and it only has one FreeNAS OS to choose
# from), it won't ask the user to choose.  It will
# return 0, and store the device in the output file
# (if any).

select_migration_source() {
    local rv=1
    local opt
    local disk_list
    local disk
    local num_versions=0
    local output="/dev/null"
    local default_versions=""
    local menu_count=0
    local menu_items=""

    while getopts "o:" opt; do
	case "${opt}" in
	    o)	output=${OPTARG} ;;
	    *)	echo "Usage:  select_migration_source [-o output] disk [...]" 1>&2 ; exit 1;;
	esac
    done
    shift $((OPTIND - 1))
    if [ $# -eq 0 ]; then
	echo "usage:  select_migration_source [-o output] disk [...]" 1>&2
	exit 1
    fi

    rm -f /tmp/version.$$
    rm -f /tmp/all-versions.$$
    
    printf "" > ${output}

    for disk in "$@"
    do
	# See if there is a freenas install on the disk
	if find_freenas_versions -o /tmp/version.$$ ${disk}
	then
	    # /tmp/version.$$ has the list of versions.
	    # We'd like to get the default version, but
	    # i'm not sure how we represent that.
	    cat /tmp/version.$$ >> /tmp/all-versions.$$
	    default_versions="${default_versions} $(find_default_fs -o /dev/stdout ${disk})"
	fi
    done

    # Now /tmp/all-versions.$$ has all of the freenas versions
    # we found.  ${default_versions} has the default for each
    # disk we iterated over.
    # First, let's see if we only have one item
    num_versions=$(awk 'END { print NR; }' /tmp/all-versions.$$)

    if [ ${num_versions} -eq 0 ]
    then
	rv=0
    elif [ ${num_versions} -eq 1 ]
    then
	# That was easy.  There's only one choice.
	awk ' { print $2; }' /tmp/all-versions.$$ > ${output}
	rv=0
    else
	# We have multiple items, so let's construct
	# a menu list for it.
	while read type disk version timestamp
	do
	    menu_count=$((menu_count + 1))
	    menu_items="${disk} \"${version} $(date -r ${timestamp})\" ${menu_items}"
	done < /tmp/all-versions.$$
	eval "dialog --title 'Select Version' \
		--menu 'Choose version from which to migrate configuration data' \
		15 70 $((menu_count + 1)) \
		${menu_items} \
		none 'Do not migrate (clean install)'" \
	    2> /tmp/menu.item
	if [ $? -ne 0 -o "$(cat /tmp/menu.item)" = "none" ]; then
	    return 1
	else
	    cat /tmp/menu.item > ${output}
	    rm -f /tmp/menu.item
	    rv=0
	fi
    fi
    # Should not get here
    return ${rv}
}

#
# Start destroying raids and pools, and
# partitioning disks.
# Options:
# -l <file>	A list of the disks to be used.
# -R <file>	List of raids on the system.
# -Z <file>	A list of zpools on the system.
# Arguments:
# disk [...]
#
# disk is expected to be either:
# raid/<raid_name> (e.g., raid/r0)
# zfs/<pool_name> (e.g., zfs/freenas-boot)
# <device_name> (e.g., ada0)
# Because of raid and zfs pools, the list of disks
# may not be the same as the install media.
# In order to work, this requires that find_raid_devices
# and find_zfs_pools have run, so that the *.subdisks
# files are around.
#
# This is just a helper function to make it easier to read.
partition_disk() {
    local disk

    disk=$1

    set -e

    gpart destroy -F ${disk} > /dev/null 2>&1 || true
    # Get rid of any MBR.  This shouldn't be necessary,
    # but there were some problems possibly caused by caching.
    dd if=/dev/zero of=/dev/${disk} bs=1m count=1 > /dev/null
    # Create a GPT partition
    gpart create -s gpt ${disk} > /dev/null
    # For grub
    gpart add -t bios-boot -i 1 -s 512k ${disk} > /dev/null
    # Should we do something special for truenas?
    if is_truenas; then
	# This does assume the disk is larger than 16g.
	# We should check that.
	gpart add -t freebsd-swap -i 3 -s 16g ${disk}
    fi
    # Now give the rest of the disk to freenas-boot
    gpart add -t freebsd-zfs -i 2 -a 4k ${disk} > /dev/null
    # Now we make it active, for legacy support.
    gpart set -a active ${disk}
    set +e
    return 0
}

prepare_disks() {
    local output="/dev/null"
    local opt
    local disk
    local pool
    local raid
    local disk_list
    local raid_list=/dev/null
    local pool_list=/dev/null

    while getopts "l:R:Z:" opt; do
	case "${opt}" in
	    l)	output="${OPTARG}" ;;
	    R)	raid_list="${OPTARG}" ;;
	    Z)	pool_list="${OPTARG}" ;;
	    *)	echo "Usage: prepare_disks [-l disk_list] disk [...]" 1>&2 ; exit 1 ;;
	esac
    done
    shift $((OPTIND - 1 ))
    if [ $# -eq 0 ]; then
	echo "usage: prepare_disks [-l disk_list] disk [... ]" 1>&2
	exit 1
=======
    return 0
}

#
# Find a list of zfs pools on the system.
# This will include imported and exported
# pools.  The component disks for the pools
# will be place in /tmp/pool-${pool}.subdisks
# E.g., /tmp/pool-Stoage.subdisks.
# This can be a fairly slow process.
#
# Options:
# -o <file>	Output file for the list of pools.
#		If not set, then it simply returns
#		whether there are pools.
# -n <name>	Only look for the given name.
#		This is most important for
#		"freenas-boot".
#
# Return value is 0 if there are zfs pools
# (or if there is one matching the requested name),
# and 1 if there are none (or none matching the
# requested name).
find_zfs_pools() {
    local output="/dev/null"
    local opt
    local pool_name
    local rv=1
    local POOLS=""
    local find_pool=""

    while getopts "o:n:" opt
    do
	case "${opt}" in
	    o)	output="${OPTARG}" ;;
	    n)	pool_name="${OPTARG}" ;;
	    *)	echo "usage:  find_zfs_pools [-o file] [-n pool_name]" 1>&2 ; exit 1 ;;
	esac
    done
    shift $((OPTIND-1))
    if [ $# -ne 0 ]; then
	echo "usage: find_zfs_pools [-o file] [-n pool]" 1>&2
	exit 1
    fi

    # First look for any already-imported pools.
    if [ -n "${pool_name}" ]; then
	find_pool='$1 == "'${pool_name}'"'
    fi
    POOLS=$(zpool list -H | awk "${find_pool} { print \$1; }")
    # Next, try an import
    POOLS="${POOLS} "$(zpool import | awk " /^ *pool: ${pool_name}/ { print \$2; }")
    # Now we have pools.
    if [ "${POOLS}" = " " ]; then
	POOLS=""
    fi
    printf "${POOLS}" > ${output}
    rm -f /tmp/pool-pairs.$$
    if [ -n "${POOLS}" ]; then
	local regexp
	local disk_part
	local disk

	# If we got here, we have zfs pools.
	# If a name was requested, then it's
	# the only value in POOLS.  So return
	# value will be 0 (true).
	rv=0
	regexp="^ *name: '("$(echo ${POOLS} | sed 's/ /|/g')"|)'"
	# Now let's get the disk list.
	# We don't use find_disk_devices because we don't need
	# all of what it does.
	for disk in $(sysctl -n kern.disks)
	do
	    # First, we want to find the partition that
	    # has a zfs filesystem on it.
	    for disk_part in $(gpart show ${disk} 2>/dev/null | awk ' $4 == "freebsd-zfs" { print $3; }')
	    do
		if [ -c /dev/${disk}p${disk_part} ]; then
		    local pool
		    pool=$(eval echo $(zdb -l /dev/${disk}p${disk_part} |
			    grep -E "${regexp}" |
			    awk ' count == 0 { print $2; count++}'))
		    if [ -n "${pool}" ]; then
			echo ${disk} ${pool} >> /tmp/pool-pairs.$$
		    fi
		fi
	    done
	done
	if [ -s /tmp/pool-pairs.$$ ]; then
	    # We do this in two steps to avoid duplicate
	    # entries.  Since we don't have sort in /rescue,
	    # we use awk.
	    awk ' {
			pools[$1] = $2;
			system("rm -f /tmp/pool-" $2 ".subdisks");
		}
	END {
		for (disk in pools) {
			file = "/tmp/pool-" pools[disk] ".subdisks";
			print disk >> file
		}
	}' < /tmp/pool-pairs.$$
	fi
    fi
    rm -f /tmp/pool-pairs.$$
    return $rv
}

#
# Return 0 if the disk is part of a ZFS pool, and
# 1 if not.
# Options:
# -O <file>	File to hold the name of the pool (optional).
# Arguments:
# disk		Device to query.  Must be a disk device name
#		e.g., ada0, raid/r0
disk_in_pool() {
    local opt
    local disk
    local disk_part
    local output=/dev/null
    local rv=1

    while getopts "O:" opt
    do
	case "${opt}" in
	    O)	output=${OPTARG} ;;
	    *)	echo "Usage:  disk_in_pool [-O output] disk" 1>&2 ; exit 1 ;;
	esac
    done
    shift $((OPTIND - 1 ))

    if [ $# -ne 1 ]; then
	echo "usage: disk_in_pool [-O output] disk" 1>&2
	exit 1
    fi
    disk=$1
    printf "" > ${output}
    for disk_part in $(gpart show ${disk} 2>/dev/null | awk ' $4 == "freebsd-zfs" { print $3; }')
    do
	if [ -c /dev/${disk}p${disk_part} ]; then
	    local pool
	    pool=$(eval echo $(zdb -l /dev/${disk}p${disk_part} |
		    grep -E "^ *name: '" |
		    awk ' count == 0 { print $2; count++}'))
	    if [ -n "${pool}" ]; then
		echo ${pool} >> ${output}
		rv=0
	    fi
	fi
    done
    return ${rv}
}

#
# Return 0 if the disk is part of the known raid sets,
# and 1 if not.
# Options:
# -R <file>	List of raid sets. (Required)
# -O <file>	File to hold name of raid.  (Optional)
# Arguments:
# diskname	The disk to be tested.  E.g., ada0
# Return values:
# 0	Disk is part of a raid set
# 1	Disk is not part of one of the given raid sets.
disk_is_raid_part() {
    local output="/dev/null"
    local opt
    local raid_list
    local raid_name
    local disk_name
    local subdisk_name

    while getopts "R:O:" opt
    do
	case "${opt}" in
	    R)	raid_list="${OPTARG}" ;;
	    O)	output="${OPTARG}" ;;
	    *)	echo "usage: disk_is_raid_part -R raid_list_file [-O output] disk_name" 1>&2; exit 1;;
	esac
    done

    shift $((OPTIND-1))

    if [ $# -ne 1 -o -z "${raid_list}" ]; then
	echo "usage: disk_is_raid_part -R raid_list_file [-O output] disk_name" 1>&2
	exit 1
    fi

    printf "" > "${output}"
    disk_name="$1"

    # If the file doesn't exist, we could exit, or
    # we could just say the disk isn't part of a raid set.

    test -f "${raid_list}" || return 1
    for raid_name in $(cat "${raid_list}")
    do
	if [ -f /tmp/raid-${raid_name}.subdisks ]; then
	    for subdisk_name in $(cat /tmp/raid-${raid_name}.subdisks)
	    do
		if [ "${subdisk_name}" = "${disk_name}" ]; then
		    echo "${raid_name}" >> "${output}"
		    return 0
		fi
	    done
	fi
    done
    return 1
}

#
# Return whether the disk is a freenas disk.
# This is fairly complicated function, because we
# need to handle two different generations.
# Older generation used slices -- s1 & s2 being
# the OS, and s4 being data.
# Newer generation uses zfs and partitions:  p1
# is boot, p2 is the pool; data is in the pool.
# The pool is always named freenas-boot.
#
# N.B.  This covers FreeNAS and TrueNAS.
#
# Options: None for now.
# Arguments:  disk name (e.g., ada0, or raid/r0)
# Return values:
# 0	Disk appears to be a freenas disk
# 1	Disk does not appear to be a freenas disk
unused_disk_is_freenas() {
    local readonly disk="$1"
    local readonly mount_point=/tmp/mount.$$
    local rv=1
    local slice

    set -e
    mkdir -p ${mount_point} 

    # First let's check to see if it's got
    # slices, or a partition table.
    if [ -c /dev/${disk}s1a ]; then
	# This may be old style.  So we check
	# a couple of mount points.
	for slice in s1a s2a
	do
	    if mount -t ufs /dev/${disk}${slice} ${mount_point}
	    then
		# Mounted.  Let's see if it's a freenas-style
		# disk.
		if [ -d ${mount_point}/conf/base/etc ]; then
		    # Looks like freenas to me!
		    rv=0
		fi
		# Unmount it to clean up
		umount ${mount_point}
	    fi
	done
    elif [ -c /dev/${disk}p1 -a -c /dev/${disk}p2 ]; then
	# This may be new style.  We need to
	# see if it's part of a zfs pool
	# name freenas-boot.
	# First, let's check the partitioning.
	if gpart list ${disk} | grep -q ' type: freebsd-zfs'
	then
	    # Potentially!  Now let's try the pool name
	    # Note that we don't try to import it.
	    if zdb -l /dev/${disk}p2 | grep -q "name: 'freenas-boot'"
	    then
		# Good enough for us.
		# We could try to import it, and then mount it,
		# but importing is very heavy and slow.
		rv=0
	    fi
	fi
    fi
    return ${rv}
}

#
# Get the version(s) of freenas on one or more disks.
# This does not use disk_is_freenas, and may make it
# a moot function.
# N.B.  This will import the pool if it appears
# to be a new-style pool.  It will then export it
# when done.
#
# Options:
# -o <file>	Output file with "<fs> <device> <version> <date_in_seconds>"
#		E.g., "ufs ada0s1a FreeNAS-something 123456789".
#		(This is /etc/version from the device.)
# Arguments:
# disk		The disk.  E.g., ada0 or raid/r0
# Return value:
# 0	Disk was freenas, and version was found
# 1	Disk was not feenas, or version was not found
find_freenas_versions() {
    local opt
    local disk
    local output="/dev/null"
    local rv=1
    local slice
    local readonly raid_list="/tmp/raid-list.$$"
    local readonly mountpoint="/tmp/mount.$$"
    local version
    local timestamp

    while getopts "o:" opt
    do
	case "${opt}" in
	    o)	output="${OPTARG}" ;;
	    *)	echo "usage:  find_freenas_versions [-o output] disk" 1>&2 ; exit 1;;
	esac
    done
    shift $((OPTIND-1))
    if [ $# -lt 1 ]; then
	echo "usage: find_freenas_versions [-o output] disk" 1>&2
	exit 1
    fi
    find_raid_devices -o ${raid_list}
    set -e
    printf "" > "${output}"
    mkdir -p ${mountpoint}
    for disk
    do
	# First determine the style
	# First, let's see if this is part of a raid.
	if disk_is_raid_part -R ${raid_list} -O /tmp/disk.$$ ${disk}
	then
	    disk=raid/$(cat /tmp/disk.$$)
	fi
	rm -f /tmp/disk.$$
	if [ -c /dev/${disk}s1a ]; then
	    # Old style!
	    for slice in s1a s2a
	    do
		if test -c /dev/${disk}${slice} && mount -t ufs /dev/${disk}${slice} ${mountpoint} 2>/dev/null
		then
		    if [ -d ${mountpoint}/conf/base/etc -a -f ${mountpoint}/etc/version ]; then
			version=$(cat ${mountpoint}/etc/version)
			timestamp=$(ls -l -D %s ${mountpoint}/etc/version | awk ' { print $6; }')
			echo "ufs ${disk}${slice} ${version} ${timestamp}" >> ${output}
			rv=0
		    fi
		    umount ${mountpoint}
		fi
	    done
	elif [ "${disk}" = "zfs/freenas-boot" -o -c /dev/${disk}p2 ]; then
	    # Import the pool.  This can take a while
	    local dataset
	    # First see if this disk is a freenas zfs disk
	    if [ "${disk}" = "zfs/freenas-boot" ]; then
		:
	    elif ! zdb -l /dev/${disk}p2 | grep -q "name: 'freenas-boot'"
	    then
		continue
	    fi
	    if zpool import -N -f freenas-boot
	    then
		# Now let's go through the boot environments.
		for dataset in $(zfs list -H -r -d 1 freenas-boot/ROOT |
		    awk ' $5 == "/" || $5 == "legacy" { print $1; }')
		do
		    # Mount the dataset, and look at /etc/version
		    if mount -t zfs ${dataset} ${mountpoint}
		    then
			version=$(cat ${mountpoint}/etc/version)
			timestamp=$(ls -l -D %s ${mountpoint}/etc/version | awk ' { print $6; }')
			echo "zfs ${dataset} ${version} ${timestamp}" >> ${output}
			rv=0
			umount ${mountpoint}
		    fi
		done
		zpool export freenas-boot
	    fi
	fi
    done
    set +e

    rm -f ${raid_list}

    return ${rv}
}

#
# Back up the configuration information (and other)
# from a specific device.
# Options:
# -d <dir>	Destination to save config date.
# Argument:
# device	
# Return values:
# 0	Success
# 1	Failure or error
# Discussion:
# For old-style installs, it should be the device and slice.
# E.g., ada0s1a, or raid/r0s2a.  It will assume s4 for the
# device, and figure out the path, to mount the data partition.
# For new-style installs, it should be the selected boot environment.
# After it copies, it cleans up and removes some things that should
# not be preserved.

save_freenas_config() {
    local rv=1
    local destdir
    local opt
    local disk
    local mountpoint="/tmp/mount.$$"
    local unmount_cmd

    while getopts "d:" opt
    do
	case "${opt}" in
	    d)	destdir="${OPTARG}" ;;
	    *)	echo "Usage: save_freenas_config -d destdir disk" 1>&2 ; exit 1;;
	esac
    done
    shift $((OPTIND-1))
    if [ $# -ne 1 -o -z "${destdir}" ]; then
	echo "Usage: save_freenas_config -d destdir disk" 1>&2
	exit 1
    fi
    disk="$1"
    mkdir -p ${mountpoint}
    # The disk name needs to be "<disk>s?a".
    if [ -c /dev/${disk} ] &&
	expr "${disk}" : ".*s[12]a" > /dev/null; then
	local data_part
	data_part=$(echo "${disk}" | sed -e 's/\(.*\)s[0-9]*a/\1s4/')
	if mount -t ufs /dev/${disk} ${mountpoint} &&
	    mount -t ufs /dev/${data_part} ${mountpoint}/data
	then
	    unmount_cmd="umount ${mountpoint}/data && umount ${mountpoint}"
	fi
    elif expr "${disk}" : "^freenas-boot" > /dev/null ||
	expr "${disk}" : "^zfs/freenas-boot" > /; then
	# The disk name here is the boot environment
	zpool import -N -f freenas-boot 2> /dev/null || true
	if mount -t zfs ${disk} ${mountpoint}
	then
	    unmount_cmd="zpool export freenas-boot"
	fi
    fi
    if [ -n "${unmount_cmd}" ]; then
	# Everything is mounted, so we just grab it
	for entry in /data \
	    /conf/base/etc/hostid \
	    /root/.ssh \
	    /boot/modules \
	    /usr/local/fusionio \
	    /boot.config \
	    /boot/loader.conf.local
	do
	    if [ -e ${mountpoint}/${entry} ] ; then
		tar -C ${mountpoint} -cpf - ./${entry} |
		tar -C ${destdir} -xpf -
	    fi
	done
	# Clean up some things
	rm -rf ${destdir}/data/pkgdb

	if eval ${unmount_cmd}; then
	    rv=0
	fi
    fi
    return ${rv}
}

#
# The opposite of the above function:  restore configuration
# information to the requested location.
# Options:
# No options at this point
# Arguments:
# src	-- The directory from save_freenas_config
# dest	-- The directory to restore to.
# Return value:
# 0 on success
# 1 on error
restore_freenas_config() {
    local rv=1
    local dstdir
    local srcdir

    if [ $# -ne 2 ]; then
	echo "Usage:  restore_freenas_config src dst" 1>&2
	return 1
>>>>>>> 449b19ab
    fi
    # We're just copying, so use two tar's
    srcdir="$1"
    dstdir="$2"
    if tar -C "$srcdir" -cpf - . |
	tar -C "$dstdir" -xpf -
    then
	rv=0
    fi
    return ${rv}
}

<<<<<<< HEAD
    for disk
    do
	if pool=$(expr "${disk}" : "^zfs/\(.*\)")
	then
	    # need to get the disks for ${pool}
	    # With zpools, we'll just repartition the
	    # disks.
	    disk_list="$(cat /tmp/pool-${pool}.subdisks) ${disk_list}"
	elif raid=$(expr "${disk}" : "^raid/\(r[0-9]*\)")
	then
	    # Need to get the disks for ${raid}
	    disk_list="$(cat /tmp/raid-${raid}.subdisks) ${disk_list}"
	    graid delete ${disk}
	elif [ -c /dev/${disk} ]
	then
	    # Let's see if it is part of a raid.
	    if [ -f ${raid_list} ]; then
		if disk_is_raid_part -R ${raid_list} -o /tmp/raid_name.$$
		then
		    graid remove $(cat /tmp/raid_name.$$) ${disk} || true
=======
#
# Pick a default FreeNAS / TrueNAS
# filesystem.  This will mount
# the filesystem(s), and then unmount
# when done.  For ZFS, this means
# that the pool will be imported.
# It then exports it when done.
# Options:
# -o <file>	File in which to put the
#		default name.  For old-style,
#		this will be <disk>s<slice>a
#		For new-style, this will
#		be the name of the clone.
# Arguments:
# device	Disk name, or a pool name.
# E.g.
# find_default_fs -o /tmp/default ada0
# find_default_fs -o /tmp/default raid/r0
# find_default_fs -o /tmp/default freenas-boot
find_default_fs() {
    local opt
    local readonly mountpoint="/tmp/default.$$"
    local output="/dev/null"
    local rv=1
    local devname

    while getopts "o:" opt
    do
	case "${opt}" in
	    o)	output="${OPTARG}" ;;
	    *)	echo "Usage: find_default_fs [-o output] devicename" 1>&2 ; exit 1 ;;
	esac
    done
    shift $((OPTIND-1))
    if [ $# -ne 1 ]; then
	echo "usage:  find_Default_fs [-o output] devicename" 1>&2
	exit 1
    fi

    mkdir -p ${mountpoint}
    devname="$1"

    # First let's check for old-style
    if [ -c /dev/${devname} -a \
	-c /dev/${devname}s1 -a \
	-c /dev/${devname}s4 ]; then
	local slice
	# Okay, let's assume old-style.
	# To decide the default slice, we
	# need to check for several things.
	# First, let's see if we have an active
	# slice on the partition.
	slice=$(gpart show ${devname} | awk ' /\[active\]/ { print $3; }')
	if [ -n "${slice}" ]; then
	    # So let's check this slice.  For GUI upgrades,
	    # this will be active, but won't have all of the right
	    # filesystem entries.
	    if mount -t ufs /dev/${devname}s${slice}a ${mountpoint}
	    then
		if [ ! -d ${mountpoint}/conf/base/etc ]; then
		    slice=$(( slice == 1 ? 2 : 1))
		    # Now let's verify this
		    umount ${mountpoint}
		    if mount -t ufs /dev/${devname}s${slice}a ${mountpoint}
		    then
			if [ ! -d ${mountpoint}/conf/base/etc ]; then
			    # Something is wrong
			    slice=
			fi
		    fi
		fi
		umount ${mountpoint} 2> /dev/null || true
		if [ -n "${slice}" ]; then
		    echo ${devname}s${slice} > ${output}
		    rv=0
		fi
	    fi
	fi
    elif [ "${devname}" = "zfs/freenas-boot" -o \
	"${devname}" = "freenas-boot" ] && zpool import -N -f freenas-boot ;then
	# We only support freenas-boot here
	# We look for the grub default.
	devname="freenas-boot"
	if mount -t zfs ${devname}/grub ${mountpoint}
	then
	    if [ -f ${mountpoint}/grub.cfg ]
	    then
		local def
		local default
		def=$(grep '^set default=' ${mountpoint}/grub.cfg |
			tail -1 |
			sed -e 's/^set default="\(.*\)"$/\1/')
		case "${def}" in
		    0)	# No default, use "default"
			default="default"
			;;
		    *FreeNAS*)
			default=$(expr "${def}" : "FreeNAS (\(.*\)) .*")
			;;
		    *)
			default=""
			;;
		esac
		if [ -n "${default}" ]; then
		    echo "${devname}/ROOT/${default}" > ${output}
		    rv=0
		fi
	    fi
	fi
	zpool export ${devname}
    else
	echo "Unknown style of disk" 1>&2
    fi
    rmdir ${mountpoint} || true
    return $rv
}

#
# Select disks on which to install.
# This is essentially all about the UI.
# It first checks to see if there are
# any raids, and if there is already an
# existing 
# Options:
# -o file	File in which to put the list of selected disks.
# No arguments.
# Return values:
# 0 -- one or more disks was selected
# 1 -- No disks were selected.

select_disks() {
    local disk_list=""
    local raid=false
    local zpool=false
    local raid_install=""
    local zpool_install=""
    local nitems
    local rv=1
    local item
    local raid_menu
    local zpool_menu
    local menu_item
    local output=/dev/null
    local opt

    while getopts "o:" opt; do
	case "${opt}" in
	    o)	output=${OPTARG} ;;
	    *)	echo "Usage: select_disks [-o output]" 1>&2 ; exit 1 ;;
	esac
    done
    shift $((OPTIND - 1 ))
    if [ $# -ne 0 ]; then
	echo "usage: select_disks [-o output]" 1>&2
	exit 1
    fi
    printf "" > ${output}

    nitems=0
    # First let's see if there are
    # any raid devices already set up.
    if find_raid_devices -o /tmp/raid-list
    then
	raid=true
	for item in $(cat /tmp/raid-list)
	do
	    nitems=$((nitems + 1))
	    get_disk_size -o /tmp/${item}.disksize raid/${item} 
	    raid_menu="${raid_menu} raid/${item} \"raid/${item} $(cat /tmp/${item}.disksize)\""
	done
    fi
    # Next let's check for any freenas-boot
    # zfs pools
    if find_zfs_pools -n freenas-boot -o /tmp/zpool-list
    then
	zpool=true
	for item in $(cat /tmp/zpool-list)
	do
	    nitems=$((nitems + 1))
	    zpool_menu="zfs/${item} 'Pool "${item}"'"
	done
    fi
    # Now let's see what disks we want to use
    # We have four possibilities:
    # 1:  zpool && raid
    # 2:  zpool && !raid
    # 3:  !zpool && raid
    # 4:  !zpool && !raid
    # The first one requires the user to
    # select the pool, a raid, or none.
    # The second one requires the user
    # to confirm.
    # The third requires the user to confirm,
    # and possibly select if there's more than
    # one raid.  (I don't think that's doable.)
    # The fourth one will be handled later.
    # 1-3 should set disklist to the disk(s)
    # that are involved.  raid_install should
    # be set to the name of the raid device
    # if that's chosen; zpool_install should
    # be set to the name of the pool.  (Which
    # has to be freenas-boot.)
    
    if ${zpool} && ${raid} ; then
	# We have both of these.
	# That makes things harder
	# By definition, nitems is at least two.
	if eval "dialog --title 'Select destination' \
		--menu 'Choose installation target.  If selected, RAID will be converted to ZFS; if selected, ZFS Pool will be destroyed.  (Configuration data will be stored if requested later)' \
		15 60 $((nitems + 1)) \
		${raid_menu} \
		${zpool_menu} \
		none 'Choose disks later (none of the above)'" \
	    2> /tmp/menu.item
	then
	    menu_item=$(cat /tmp/menu.item)
	    if [ "${menu_item}" = "none" ]; then
		disk_list=""
	    else
		disk_list=${menu_item}
	    fi
	fi
    elif ${zpool} ; then
	# Already have a pool.
	# Ask the user if we want to use this.
	# This should set disk_list if so.
	# Is it at all possible for nitems to be anything other
	# than 1, at this point?
	if [ ${nitems} -eq 1 ]; then
	    # Only one pool, so use a yesno dialog to see
	    # if we want to use it.
	    if eval "dialog --title 'Select destination' \
		--yesno \
		'Reuse freenas-boot (pool will be destroyed)' \
		5 60"
	    then
		disk_list=zfs/freenas-boot
	    fi
	else
	    if eval "dialog --title 'Choose destination' \
		--menu 'Select a pool (pool will be destroyed)' \
		10 60 $((nitems + 1)) \
		${zpool_menu} \
		none 'Choose  disks later (none of the above)'" \
		2> /tmp/menu.item
	    then
		menu_item=$(cat /tmp/menu.item)
		if [ ${menu_item} = "none" ]; then
		    disk_list=""
		else
		    disk_list=${menu_item}
>>>>>>> 449b19ab
		fi
		rm -f /tmp/raid_name.$$
	    fi
<<<<<<< HEAD
	    # If it's a zpool member, we'll just
	    # go with repartitioning it.  Nothing can go wrong with
	    # that plan, right?
	    disk_list="${disk} ${disk_list}"
	else
	    echo "Unknown device type ${disk}" 1>&2
	    exit 1
	fi
>>>>>>> Much to my surprise, that worked.  At least for a fresh install.
>>>>>>> Much to my surprise, that worked.  At least for a fresh install.
    done
    # Now ${disk_list} has all the disks we need to partition
    for disk in ${disk_list}
    do
	if ! partition_disk ${disk}; then
	    return 1
	fi
    done
    # We only get here if we've successfully partitioned all the drives.
    echo ${disk_list} >> ${output}
    return 0
}

#
# Format the disks.
# This assumes each disk has been partitioned already, in
# prepare_disk
# All this does is create a pool out of all of the disks,
# and then creates two datasets on it.
format_disks() {
    local _mirror=""
    local disk_list
    local disk

    if [ $# -eq 0 ]; then
	echo "Usage:  format_disks disk [...]" 1>&2
=======
	fi
    elif ${raid} ; then
	# Have an Intel raid set up.
	# Ask the user if we want to use this.
	# This set disk_list if so.
	local raid_name
	if [ ${nitems} -eq 1 ]; then
	    # Only one raid, so use a yesno dialog to see
	    # if we want to use it.
	    raid_name=$(echo $raid_menu | awk ' { print $1; }')
	    if eval "dialog --title 'Select destination' \
		--yesno \
		'Reuse RAID '${raid_name}' (convert to ZFS)' \
		5 40"
	    then
		disk_list=${raid_name}
	    fi
	else
	    if eval "dialog --title 'Choose destination' \
		--menu 'Select a RAID set (will convert to ZFS)' \
		15 60 $((nitems + 1)) \
		${raid_menu} \
		none 'Choose  disks later (none of the above)'" \
		2> /tmp/menu.item
	    then
		menu_item=$(cat /tmp/menu.item)
		if [ ${menu_item} = "none" ]; then
		    disk_list=""
		else
		    disk_list=${menu_item}
		fi
	    fi
	fi
    fi

    if [ -z "${disk_list}" ]; then
	local disk_menu
	local _disk
	local _desc
	local _raid
	if [ -s /tmp/raid-list ]; then
	    _raid="-R /tmp/raid-list"
	fi
	if find_sata_doms ${_raid} -o /tmp/satadoms
	then
	    # Make these be the default.
	    # Or alternately just use them.
	    # Maybe only for truenas?
	    nitems=0
	    while read _disk _desc
	    do
		nitems=$((nitems + 1))
		disk_menu="${disk_menu} ${_disk} \"${_desc}\" on"
	    done < /tmp/satadoms
	    rm -f /tmp/satadoms
	fi
	find_disk_devices -o /dev/stdout | grep -v "${SATADOM}" > /tmp/disks.$$
	while read _disk _desc
	do
	    nitems=$((nitems + 1))
	    disk_menu="${disk_menu} ${_disk} \"${_desc}\" off"
	done < /tmp/disks.$$
	rm -f /tmp/disks.$$
	if eval "dialog --title 'Choose destination disk(s)' \
		--checklist 'Select at least one destination disk' \
		15 70 ${nitems} \
		${disk_menu} " \
	    2> /tmp/menu.item
	then
	    # We have disks selected!
	    disk_list=$(eval "echo $(cat /tmp/menu.item)")
	fi
	rm -f /tmp/menu.item
    fi

    if [ -z "${disk_list}" ]; then
	dialog --title "Choose destination media" \
	    --msgbox "No disks selected.  Install cancelled." 5 60
>>>>>>> 449b19ab
	return 1
    else
	rv=0
    fi
<<<<<<< HEAD
=======
    if [ "${rv}" -eq 0 ]; then
	echo ${disk_list} > ${output}
    fi
    return ${rv}
}

#
# Given a set of disks, verify that they're
# usable.  If any of the disks is part of
# a raid or a zpool, ask if the user is
# sure about it.
# raid/* and zfs/* are skipped, as those
# were chosen explicitly.
# -l <file>	A list of raids and pools
#		to be destroyed due to these
#		disks.  The values are not
#		guaranteed to be unique.
#		Format is raid/<raid>
#		and zfs/<pool>.  E.g.
#		raid/r0 zfs/tank
# Arguments:  list of disks.
# Return value:
# 0	Disks are okay, or were approved.
# 1	Disks are not okay, or were rejected.

verify_selected_disks() {
    local disk_list
    local disk
    local rv=0
    local readonly raid_list="/tmp/raid-list"
    local readonly zfs_list="/tmp/pool-list"
    local warning_message
    local opt
    local listfile=/dev/null
    
    while getopts "l:" opt; do
	case "${opt}" in
	    l)	listfile=${OPTARG} ;;
	    *)	echo "Usage: verify_selectd_disk [-l file] disk [...]" 1>&2 ; exit 1;;
	esac
    done
    shift $((OPTIND - 1))

    if [ $# -eq 0 ]; then
	echo "usage: verify_selected_disks disk [...]" 1>&2
	exit 1
    fi
    # Now iterate through the disks

    find_raid_devices -o ${raid_list}
    find_zfs_pools -o ${zfs_list}

    printf "" > ${listfile}

    for disk
    do
	case ${disk} in
	    raid/*)
		echo "${disk}" >> ${listfile}
		continue ;;
	    zfs/*)
		echo "${disk}" >> ${listfile}
		continue ;;
	esac
	# Now we have to determine if disk is
	# part of a raid or zpool
	rm -f /tmp/name.$$
	if disk_is_raid_part -R ${raid_list} -O /tmp/name.$$ ${disk}
	then
	    warning_message="${warning_message}Disk ${disk} is part of raid $(cat /tmp/name.$$)\n"
	    echo raid/$(cat /tmp/name.$$) >> ${listfile}
	elif disk_in_pool -O /tmp/name.$$ ${disk}
	then
	    warning_message="${warning_message}Disk ${disk} is part of pool $(cat /tmp/name.$$)\n"
	    echo zfs/$(cat /tmp/name.$$) >> ${listfile}
	fi
    done
    if [ -n "${warning_message}" ]; then
	if dialog --title "Disk Conflict" \
	    --yes-label "Continue" \
	    --no-label "Cancel" \
	    --yesno \
	    "Continue will erase these drives, and destroy any pools \
or RAID sets to which they belong\n${warning_message}" \
	    15 40
	then
	    rv=0
	else
	    rv=1
	fi
    else
	rv=0
    fi
    return ${rv}
}

#
# Select a FreeNAS system to migrate from.
# Options:
# -o <file>	The device to migrate from.
#		This will be something like
#		ada0s1a, raid/r0s2a, or
#		freenas-boot/default
#		Note that it will have a "/"
#		in it only if it is a raid
#		or ZFS pool.
# Arguments:
# disk [...]	A list of disk devices (or zfs
#		pools) to search.
#
# Return values:
# 0 if one is selected (or there's only one choice)
# 1 if none is selected (interrupt or cancelled).
#
# If there is only one choice (i.e., only one device
# given, and it only has one FreeNAS OS to choose
# from), it won't ask the user to choose.  It will
# return 0, and store the device in the output file
# (if any).

select_migration_source() {
    local rv=1
    local opt
    local disk_list
    local disk
    local num_versions=0
    local output="/dev/null"
    local default_versions=""
    local menu_count=0
    local menu_items=""

    while getopts "o:" opt; do
	case "${opt}" in
	    o)	output=${OPTARG} ;;
	    *)	echo "Usage:  select_migration_source [-o output] disk [...]" 1>&2 ; exit 1;;
	esac
    done
    shift $((OPTIND - 1))
    if [ $# -eq 0 ]; then
	echo "usage:  select_migration_source [-o output] disk [...]" 1>&2
	exit 1
    fi

    rm -f /tmp/version.$$
    rm -f /tmp/all-versions.$$
    
    printf "" > ${output}

    for disk in "$@"
    do
	# See if there is a freenas install on the disk
	if find_freenas_versions -o /tmp/version.$$ ${disk}
	then
	    # /tmp/version.$$ has the list of versions.
	    # We'd like to get the default version, but
	    # i'm not sure how we represent that.
	    cat /tmp/version.$$ >> /tmp/all-versions.$$
	    default_versions="${default_versions} $(find_default_fs -o /dev/stdout ${disk})"
	fi
    done

    # Now /tmp/all-versions.$$ has all of the freenas versions
    # we found.  ${default_versions} has the default for each
    # disk we iterated over.
    # First, let's see if we only have one item
    num_versions=$(awk 'END { print NR; }' /tmp/all-versions.$$)

    if [ ${num_versions} -eq 0 ]
    then
	rv=0
    elif [ ${num_versions} -eq 1 ]
    then
	# That was easy.  There's only one choice.
	awk ' { print $2; }' /tmp/all-versions.$$ > ${output}
	rv=0
    else
	# We have multiple items, so let's construct
	# a menu list for it.
	while read type disk version timestamp
	do
	    menu_count=$((menu_count + 1))
	    menu_items="${disk} \"${version} $(date -r ${timestamp})\" ${menu_items}"
	done < /tmp/all-versions.$$
	eval "dialog --title 'Select Version' \
		--menu 'Choose version from which to migrate configuration data' \
		15 70 $((menu_count + 1)) \
		${menu_items} \
		none 'Do not migrate (clean install)'" \
	    2> /tmp/menu.item
	if [ $? -ne 0 -o "$(cat /tmp/menu.item)" = "none" ]; then
	    return 1
	else
	    cat /tmp/menu.item > ${output}
	    rm -f /tmp/menu.item
	    rv=0
	fi
    fi
    # Should not get here
    return ${rv}
}

#
# Start destroying raids and pools, and
# partitioning disks.
# Options:
# -l <file>	A list of the disks to be used.
# -R <file>	List of raids on the system.
# -Z <file>	A list of zpools on the system.
# Arguments:
# disk [...]
#
# disk is expected to be either:
# raid/<raid_name> (e.g., raid/r0)
# zfs/<pool_name> (e.g., zfs/freenas-boot)
# <device_name> (e.g., ada0)
# Because of raid and zfs pools, the list of disks
# may not be the same as the install media.
# In order to work, this requires that find_raid_devices
# and find_zfs_pools have run, so that the *.subdisks
# files are around.
#
# This is just a helper function to make it easier to read.
partition_disk() {
    local disk

    disk=$1

    set -e

    gpart destroy -F ${disk} > /dev/null 2>&1 || true
    # Get rid of any MBR.  This shouldn't be necessary,
    # but there were some problems possibly caused by caching.
    dd if=/dev/zero of=/dev/${disk} bs=1m count=1 > /dev/null
    # Create a GPT partition
    gpart create -s gpt ${disk} > /dev/null
    # For grub
    gpart add -t bios-boot -i 1 -s 512k ${disk} > /dev/null
    # Should we do something special for truenas?
    if is_truenas; then
	# This does assume the disk is larger than 16g.
	# We should check that.
	gpart add -t freebsd-swap -i 3 -s 16g ${disk}
    fi
    # Now give the rest of the disk to freenas-boot
    gpart add -t freebsd-zfs -i 2 -a 4k ${disk} > /dev/null
    # Now we make it active, for legacy support.
    gpart set -a active ${disk}
    set +e
    return 0
}

prepare_disks() {
    local output="/dev/null"
    local opt
    local disk
    local pool
    local raid
    local disk_list
    local raid_list=/dev/null
    local pool_list=/dev/null

    while getopts "l:R:Z:" opt; do
	case "${opt}" in
	    l)	output="${OPTARG}" ;;
	    R)	raid_list="${OPTARG}" ;;
	    Z)	pool_list="${OPTARG}" ;;
	    *)	echo "Usage: prepare_disks [-l disk_list] disk [...]" 1>&2 ; exit 1 ;;
	esac
    done
    shift $((OPTIND - 1 ))
    if [ $# -eq 0 ]; then
	echo "usage: prepare_disks [-l disk_list] disk [... ]" 1>&2
	exit 1
    fi

    for disk
    do
	if pool=$(expr "${disk}" : "^zfs/\(.*\)")
	then
	    # need to get the disks for ${pool}
	    # With zpools, we'll just repartition the
	    # disks.
	    disk_list="$(cat /tmp/pool-${pool}.subdisks) ${disk_list}"
	elif raid=$(expr "${disk}" : "^raid/\(r[0-9]*\)")
	then
	    # Need to get the disks for ${raid}
	    disk_list="$(cat /tmp/raid-${raid}.subdisks) ${disk_list}"
	    graid delete ${disk}
	elif [ -c /dev/${disk} ]
	then
	    # Let's see if it is part of a raid.
	    if [ -f ${raid_list} ]; then
		if disk_is_raid_part -R ${raid_list} -o /tmp/raid_name.$$
		then
		    graid remove $(cat /tmp/raid_name.$$) ${disk} || true
		fi
		rm -f /tmp/raid_name.$$
	    fi
	    # If it's a zpool member, we'll just
	    # go with repartitioning it.  Nothing can go wrong with
	    # that plan, right?
	    disk_list="${disk} ${disk_list}"
	else
	    echo "Unknown device type ${disk}" 1>&2
	    exit 1
	fi
    done
    # Now ${disk_list} has all the disks we need to partition
    for disk in ${disk_list}
    do
	if ! partition_disk ${disk}; then
	    return 1
	fi
    done
    # We only get here if we've successfully partitioned all the drives.
    echo ${disk_list} >> ${output}
    return 0
}

#
# Format the disks.
# This assumes each disk has been partitioned already, in
# prepare_disk
# All this does is create a pool out of all of the disks,
# and then creates two datasets on it.
format_disks() {
    local _mirror=""
    local disk_list
    local disk

    if [ $# -eq 0 ]; then
	echo "Usage:  format_disks disk [...]" 1>&2
	return 1
    fi
>>>>>>> 449b19ab
    set -e
    if [ $# -gt 1 ]; then
	_mirror="mirror"
    fi
    for disk
    do
	disk_list="${disk}p2 ${disk_list}"
    done
    zpool create -f -o cachefile=/tmp/zpool.cache -o version=28 \
	-O mountpoint=none -O atime=off -O canmount=off \
	freenas-boot ${_mirror} ${disk_list}
    zfs create -o canmount=off freenas-boot/ROOT
    zfs create -o mountpoint=legacy freenas-boot/ROOT/default
    zfs create -o mountpoint=legacy freenas-boot/grub
    set +e
    return 0
}

#
# Prompt for a password.  This is
# only used on non-upgrade installs.
# Option:
# -o file	File to contain the password
# Return values:
# 0	password was entered
# 1	no password
prompt_password() {
    local opt
    local outfile=/dev/null
    local values value password="" password1 password2 _counter _tmpfile="/tmp/pwd.$$"

    cat << __EOF__ > /tmp/dialogconf
bindkey formfield TAB FORM_NEXT
bindkey formfield DOWN FORM_NEXT
bindkey formfield UP FORM_PREV
bindkey formbox DOWN FORM_NEXT
bindkey formbox TAB FORM_NEXT
bindkey formbox UP FORM_PREV
__EOF__

    while getopts "o:" opt
    do
	case "${opt}" in
	    o)	outfile=${OPTARG};;
	    *)	echo "Usage: prompt_password [-o file]" 1>&2 ; return 1;;
	esac
    done
    shift $((OPTIND - 1))
    if [ $# -ne 0 ]; then
	echo "usage: prompt_password [-o file]" 1>&2
	return 1
    fi

    while true; do
<<<<<<< HEAD
	env DIALOGRC="/tmp/dialogconf" dialog --insecure \
=======
	env DIALOGRC=/tmp/dialogconf dialog --insecure \
>>>>>>> 449b19ab
	    --output-fd 3 \
	    --visit-items \
	    --passwordform "Enter your root password; cancel for no root password" \
	    10 50 0 \
	    "Password:" 1 1 "" 0 20 25 20 \
	    "Confirm Password:" 2 1 "" 2 20 25 20 \
	    3> ${_tmpfile}

	if [ $? -ne 0 ]; then
	    rm -f ${_tmpfile}
	    return 1
	fi

	{ read password1 ; read password2; } < ${_tmpfile}
	rm -f ${_tmpfile}

	if [ "${password1}" != "${password2}" ]; then
	    dialog --msgbox "Passwords do not match." 7 60 2> /dev/null
	elif [ -z "${password1}" ]; then
	    dialog --msgbox "Empty password is not secure" 7 60 2> /dev/null
	else
	    password="${password1}"
	    break
	fi

    done

    rm -f ${DIALOGRC}
<<<<<<< HEAD
    echo -n "${password}" > ${outfile}
    return 0
}

#
# Install grub into the specified mountpoint.
# No options; must be at least two arguments:
# mountpoint, and disk.  Multiple disks can
# be specified.
install_grub() {
	local _disk _disks
	local _mnt

	if [ $# -lt 2 ]; then
	    echo "Usage: install_grub <mntpoint> disk [...]" 1>&2
	    return 1
	fi
	_mnt="$1"
	shift

	# Install grub
	chroot ${_mnt} /sbin/zpool set cachefile=/boot/zfs/rpool.cache freenas-boot
	chroot ${_mnt} /etc/rc.d/ldconfig start
	/usr/bin/sed -i.bak -e 's,^ROOTFS=.*$,ROOTFS=freenas-boot/ROOT/default,g' ${_mnt}/usr/local/sbin/beadm ${_mnt}/usr/local/etc/grub.d/10_ktrueos
	# Having 10_ktruos.bak in place causes grub-mkconfig to
	# create two boot menu items.  So let's move it out of place
	mkdir -p /tmp/bakup
	mv ${_mnt}/usr/local/etc/grub.d/10_ktrueos.bak /tmp/bakup
	for _disk
	do
	    chroot ${_mnt} /usr/local/sbin/grub-install --modules='zfs part_gpt' /dev/${_disk}
	done
	chroot ${_mnt} /usr/local/sbin/beadm activate default
	chroot ${_mnt} /usr/local/sbin/grub-mkconfig -o /boot/grub/grub.cfg > /dev/null 2>&1
	# And now move the backup files back in place
	mv ${_mnt}/usr/local/sbin/beadm.bak ${_mnt}/usr/local/sbin/beadm
	mv /tmp/bakup/10_ktrueos.bak ${_mnt}/usr/local/etc/grub.d/10_ktrueos
	return 0
}

=======

    echo -n "${password}" > ${outfile}
    return 0
}

#
# Install grub into the specified mountpoint.
# No options; must be at least two arguments:
# mountpoint, and disk.  Multiple disks can
# be specified.
install_grub() {
	local _disk _disks
	local _mnt

	if [ $# -lt 2 ]; then
	    echo "Usage: install_grub <mntpoint> disk [...]" 1>&2
	    return 1
	fi
	_mnt="$1"
	shift

=======

    echo -n "${password}" > ${outfile}
    return 0
}

#
# Install grub into the specified mountpoint.
# No options; must be at least two arguments:
# mountpoint, and disk.  Multiple disks can
# be specified.
install_grub() {
	local _disk _disks
	local _mnt

	if [ $# -lt 2 ]; then
	    echo "Usage: install_grub <mntpoint> disk [...]" 1>&2
	    return 1
	fi
	_mnt="$1"
	shift

>>>>>>> 449b19ab
	# Install grub
	chroot ${_mnt} /sbin/zpool set cachefile=/boot/zfs/rpool.cache freenas-boot
	chroot ${_mnt} /etc/rc.d/ldconfig start
	/usr/bin/sed -i.bak -e 's,^ROOTFS=.*$,ROOTFS=freenas-boot/ROOT/default,g' ${_mnt}/usr/local/sbin/beadm ${_mnt}/usr/local/etc/grub.d/10_ktrueos
	# Having 10_ktruos.bak in place causes grub-mkconfig to
	# create two boot menu items.  So let's move it out of place
	mkdir -p /tmp/bakup
	mv ${_mnt}/usr/local/etc/grub.d/10_ktrueos.bak /tmp/bakup
	for _disk
	do
	    chroot ${_mnt} /usr/local/sbin/grub-install --modules='zfs part_gpt' /dev/${_disk}
	done
	chroot ${_mnt} /usr/local/sbin/beadm activate default
	chroot ${_mnt} /usr/local/sbin/grub-mkconfig -o /boot/grub/grub.cfg > /dev/null 2>&1
	# And now move the backup files back in place
	mv ${_mnt}/usr/local/sbin/beadm.bak ${_mnt}/usr/local/sbin/beadm
	mv /tmp/bakup/10_ktrueos.bak ${_mnt}/usr/local/etc/grub.d/10_ktrueos
	return 0
}

<<<<<<< HEAD
>>>>>>> Much to my surprise, that worked.  At least for a fresh install.
=======
>>>>>>> 449b19ab
#
# Do the install.
# Options:
# -N	Non-interactive.
# Arguments:
# disk [...]	A list of disks to install on.
#		This may be a raid disk (e.g., raid/r0),
#		or a pool (e.g, freenas-boot), or just
#		a disk (e.g., ada0).  Multiple may be
#		specified.
menu_install() {
    local install_media
    local interactive=true
    local opt
    local rv=1
    local upgrade=false
    local readonly config_backup="/tmp/config-backup"
    local readonly raid_list="/tmp/raid-list"
    local readonly pool_list="/tmp/pool-list"
    local readonly deadpool="/tmp/deadpool"
    local readonly migrate="/tmp/migrate"
    local readonly mountpoint="/tmp/install_mount"
    local readonly CD_UPGRADE_SENTINEL="/data/cd-upgrade"
    local readonly NEED_UPDATE_SENTINEL="/data/need-update"
    local readonly POOL="freenas-boot"
    local OS
    local real_disks
    local password

    if is_truenas; then
	OS=TrueNAS
    else
	OS=FreeNAS
    fi
    # First, let's clean up some known files
    rm -rf ${config_backup}
    rm -f ${raid_list}
    rm -f ${pool_list}
    rm -f ${deadpool}
    rm -f ${migrate}

    while getopts "N" opt; do
	case "${opt}" in
	    N)	interactive=false ;;
	    *)	echo "Usage: menu_install [-N] [disk [...]]" 1>&2 ; exit 1;;
	esac
    done
    shift $((OPTIND - 1))

    rm -f /tmp/deadpool
    rm -f /tmp/migrate

    if ! ${interactive} && [ $# -eq 0 ]; then
	echo "Cannot be non-interactive unless installation media is given" 1>&2
	return 1
    fi

    if [ $# -gt 0 ]; then
	install_media="$@"
    else
	if ! select_disks -o /tmp/install-media.$$
	then
	    echo "Need dialog box here, no installation media selected"
	    return 1
	else
	    install_media=$(cat /tmp/install-media.$$)
	    rm -f /tmp/install-media.$$
	fi
    fi
    if ${interactive}; then
	if ! verify_selected_disks -l ${deadpool} ${install_media}
	then
	    echo "Need some dialog here:  disk list not approved"
	    return 1
	fi
    fi
    # At this point, ${install_media} has the list of devices on
    # which to install, and /tmp/deadpool has a list of pools and raid
    # devces we have to do bad things to.
    # Note one deficiency here:  if you have a raid device (e.g., raid/r0),
    # and you do not select it -- but then you select the component disks
    # for it, find_freenas_versions will not work.  (Because, with the
    # intel raid controller, raid/r0s1a will exist, but ada0s1 a will not.)
    # To fix this, find_freenas_versions would need to see if each disk
    # is part of a raid, and if so, use that.
    if find_freenas_versions ${install_media}; then
	upgrade=true
	if ${interactive}; then
	    if ! dialog --title "Perform upgrade" \
		--yesno \
		"Perform upgrade\n(No means perform clean install)" \
		8 40
	    then
		upgrade=false
	    fi
	fi
    fi
    if ${upgrade}; then
	if ${interactive}; then
	    if ! select_migration_source -o ${migrate} ${install_media}
	    then
		echo "Need dialog here:  upgrade was selected, but cancelled"
		return 1
	    fi
	else
	    # Non-interactive can only work with one device, so we'll
	    # rely on that
	    if ! find_default_fs -o ${migrate} ${install_media}
	    then
		echo "Need to log failure here"
		return 1
	    fi
	fi
    fi
    # At this point:
    # ${install_media} has the list of devices we want to install on.
    # ${upgrade} is either true or false.
    # /tmp/migrate has the media to migrate from if ${upgrade} is true.
    # For each raid and pool in ${install_media}, we have
    # /tmp/raid-<x>.subdisks, and /tmp/pool-<x>.subdisks.
    
    if ${interactive}; then
	local migrate_text
	local pool_text
	if [ -s ${migrate} ]; then
	    migrate_text="Configuration information will be migrated from $(cat ${migrate})"
	fi
	if [ -s ${deadpool} ]; then
	    pool_text="The following pools / RAIDs will be destroyed:\n$(sed -e 's#^zfs/##' ${deadpool})\n"
	fi
	dialog --title "Last chance" \
	    --yesno "Are you sure you are ready to install?\n
${pool_text}\n
${migrate_text}" \
	15 60
	if [ $? -ne 0 ]; then
	    dialog --title "Installation cancelled" \
		--msgbox "Installation has been cancelled" \
		5 20
	    return 1
	fi
    fi
    if ${upgrade}; then
	mkdir -p ${config_backup}
	if ! save_freenas_config -d ${config_backup} $(cat ${migrate})
	then
	    if ${interactive} && dialog --title "Migration failed" \
		--yes-label Continue \
		--no-label Cancel \
		--yesno "Migration of configuration data failed; continue?"
	    then
		upgrade=false
		rm -rf ${config_backup}
	    else
		return 1
	    fi
<<<<<<< HEAD
	fi
    elif ${interactive}; then
	if prompt_password -o /tmp/passwd.$$; then
	    password="$(cat /tmp/passwd.$$)"
	fi
=======
	fi
    elif ${interactive}; then
	if prompt_password -o /tmp/passwd.$$; then
	    password="$(cat /tmp/passwd.$$)"
	fi
>>>>>>> 449b19ab
	rm -f /tmp/passwd.$$
    fi

    # At this point, we have install_media telling us where
    # to install.  (This will be a list of disks; pools that
    # we use entirely will be zfs/<pool_name>; raids will be
    # raid/<raid_name>.)
    # /tmp/migrate has the name of the device to migrate from.
    # (Well, moot by this point, save_freenas_config above
    # saved it, and it's in /tmp/config-backup.)
    # /tmp/deadpool has a list of raids and pools we need
    # to destroy.  As with install_media, we have marked
    # pools as zfs/<pool_name>, raids as raid/<raid_name>.
    # /tmp will also have pool-<pool_name>.subdisks, and
    # raid-<raid_name>.subdisks.
    # Note that deadpool is not the same as install_media;
    # it's just a list of raids and pools we need to remove
    # media from.
    # For raids, we can remove the disks mentioned in
    # install_media; if there are no more disks in it, the
    # raid is destroyed.
    # For zfs pools, however, we're in a harder spot:  we
    # can try removing them (using zpool detach), or we
    # could just take the drives, and repartition them.
    # Or we could destroy the pool.  To get to this point,
    # the user has had to accept the disks multiple times,
    # and been told that it will impact the pool it is in.
    # Note that we only care about this for disks in install_media;
    # for pools in install_media, we can simply reformat the disks
    # and remake the pool.
    # First we need to have the raid and pool lists
    if [ ! -f ${raid_list} ]; then
	find_raid_devices -o ${raid_list}
    fi
    if [ ! -f ${pool_list} ]; then
	find_zfs_pools -o ${pool_list}
    fi

    if ! prepare_disks -R ${raid_list} -Z ${pool_list} -l /tmp/disks.$$ ${install_media}
    then
	if ${interactive}; then
	    dialog --title "Installation failed" \
		--msgbox "Disk preparation failed" \
		5 30
	fi
	return 1
    fi
    real_disks=$(cat /tmp/disks.$$)
    rm -f /tmp/disks.$$
    if ! format_disks ${real_disks}
    then
	if ${interactive}; then
	    dialog --title "Installation failed" \
		--msgbox "Volume formatting failed" \
		5 30
	fi
	return 1
    fi

    # The filesystems have been created.
    # So mount them
    mkdir -p ${mountpoint}
    if mount -t zfs -o noatime ${POOL}/ROOT/default ${mountpoint}
    then
	mkdir -p ${mountpoint}/boot/grub
	if mount -t zfs -o noatime ${POOL}/grub ${mountpoint}/boot/grub
	then
	    # Both filesystems mounted
	    # Prepare the install!
	    # First, restore the config data
	    if ${upgrade}; then
		restore_freenas_config ${config_backup} ${mountpoint}
		: > ${mountpoint}/${CD_UPGRADE_SENTINEL}
		: > ${mountpoint}/${NEED_UPDATE_SENTINEL}
	    else
		set -x
		mkdir -p ${mountpoint}/data
		test -d ${mountpoint}/data || read -p "What happened?" foo
		cp -R /data/* ${mountpoint}/data
		chown -R www:www ${mountpoint}/data
	    fi
	    if /usr/local/bin/freenas-install -P /.mount/${OS}/Packages \
		-M /.mount/${OS}-MANIFEST \
		${mountpoint}
	    then
		rm -f ${mountpoint}/conf/default/etc/fstab ${mountpoint}/data/conf/base/etc/fstab
		echo "${POOL}/grub	/boot/grub	zfs	rw,noatime	1	0" > ${mountpoint}/etc/fstab
		if is_truenas; then
		    for disk in ${real_disks}; do
			echo "/dev/${disk}p3.eli	none	swap	sw	0 0" >> ${mountpoint}/data/fstab.swap
		    done
		fi
		ln ${mountpoint}/etc/fstab ${mountpoint}/conf/base/etc/fstab || echo "Cannot link fstab"
		# Now we need to set up booting
		mount -t devfs devfs ${mountpoint}/dev
		mount -t tmpfs tmpfs ${mountpoint}/var
		chroot ${mountpoint} /usr/sbin/mtree -deUf /etc/mtree/BSD.var.dist -p /var
		zpool set bootfs=${POOL}/ROOT/default ${POOL}
		if ! install_grub ${mountpoint} ${real_disks}; then
		    echo "Dialog about failure to install grub"
		    return 1
		fi
		if [ -n "${password}" ]; then
		    chroot ${mountpoint} /etc/netcli reset_root_pw "${password}"
		fi
		umount ${mountpoint}/dev
		umount ${mountpoint}/var
	    fi
	    umount ${mountpoint}/boot/grub
	else
	    if ${interactive}; then
		echo "dialog about failure to mount grub"
	    fi
	    return 1
	fi
	umount ${mountpoint}
	zpool export ${POOL}
    else
	if ${interactive}; then
	    echo "dialog about failure to mount freenas-boot"
	fi
	return 1
    fi
    echo "Install media = ${install_media}"
    test -f ${migrate} && echo "Migrate from $(cat ${migrate})"
    test -f ${deadpool} && echo "Dead pools $(cat ${deadpool})"
    echo "Disks to kill are ${real_disks}"

    return ${rv}

}

menu_shell()
{
    /bin/sh
}

menu_reboot()
{
    echo "Rebooting..."
    reboot >/dev/null
}

menu_shutdown()
{
    echo "Halting and powering down..."
    halt -p >/dev/null
}

#
# Use the following kernel environment variables
#
#  test.nfs_mount -  The NFS directory to mount to get
#                    access to the test script.
#  test.script    -  The path of the test script to run,
#                    relative to the NFS mount directory.
#  test.run_tests_on_boot - If set to 'yes', then run the
#                           tests on bootup, before displaying
#                           the install menu. 
#
#  For example, if the following variables are defined:
#
#    test.nfs_mount=10.5.0.24:/usr/jails/pxeserver/tests
#    test.script=/tests/run_tests.sh
#
#  Then the system will execute the following:
#     mount -t nfs 10.5.0.24:/usr/jails/pxeserver/tests /tmp/tests
#     /tmp/tests/tests/run_tests.sh
menu_test()
{
    local _script
    local _nfs_mount

    _script="$(kenv test.script 2> /dev/null)"
    _nfs_mount="$(kenv test.nfs_mount 2> /dev/null)"
    if [ -z "$_script" -o -z "$_nfs_mount"  ]; then
        return
    fi
  
    if [ -e /tmp/tests ]; then
        umount /tmp/tests 2> /dev/null
        rm -fr /tmp/tests
    fi 
    mkdir -p /tmp/tests
    if [ ! -d /tmp/tests ]; then
        echo "No test directory"
        wait_keypress
    fi
    umount /tmp/tests 2> /dev/null
    mount -t nfs -o ro "$_nfs_mount" /tmp/tests
    if [ ! -e "/tmp/tests/$_script" ]; then
        echo "Cannot find /tmp/tests/$_script"
        wait_keypress
        return
    fi

    dialog --stdout --prgbox /tmp/tests/$_script 15 80
}

main()
{
    local _tmpfile="/tmp/answer"
    local _number
    local _test_option=

    if [ $# -ne 0 ]; then
	# Argument(s) will have device name(s)
	menu_install -N "$@"
	exit $?
    fi

    case "$(kenv test.run_tests_on_boot 2> /dev/null)" in
    [Yy][Ee][Ss])
        menu_test
        ;;
    esac

    if [ -n "$(kenv test.script 2> /dev/null)" ]; then
        _test_option="5 Test"
    fi

    while :; do

        dialog --clear --title "$AVATAR_PROJECT $AVATAR_VERSION Console Setup" --menu "" 12 73 6 \
            "1" "Install/Upgrade" \
            "2" "Shell" \
            "3" "Reboot System" \
            "4" "Shutdown System" \
            $_test_option \
            2> "${_tmpfile}"
        _number=$(cat "${_tmpfile}")
        case "${_number}" in
            1) menu_install ;;
            2) menu_shell ;;
            3) menu_reboot ;;
            4) menu_shutdown ;;
            5) menu_test ;;
        esac
    done
}

if is_truenas ; then
    . "$(dirname "$0")/install_sata_dom.sh"
fi

main "$@"<|MERGE_RESOLUTION|>--- conflicted
+++ resolved
@@ -15,7 +15,6 @@
 if [ -f /etc/avatar.conf ]; then
     . /etc/avatar.conf
 fi
-<<<<<<< HEAD
 
 is_truenas() {
     test "${AVATAR_PROJECT}" = "TrueNAS"
@@ -123,7 +122,7 @@
 }
 
 #
- # Return a list of SATA DOMs used in TrueNAS systems.
+# Return a list of SATA DOMs used in TrueNAS systems.
 # This calls find_disk_devices, and then filters out
 # only the ones we care about.
 # Options:
@@ -822,65 +821,11 @@
     local output="/dev/null"
     local rv=1
     local devname
-=======
-
-is_truenas() {
-    test "${AVATAR_PROJECT}" = "TrueNAS"
-    return $?
-}
-
-#
-# A set of functions to be used by the installer.
-# Most of the functions have a standard format:
-# <funcname> [-o output] [arguments]
-# Return values are 0 or 1 depending on success
-# (or whether the requested item was found).
-# Any output is stored in either the requested
-# output, or, in a few functions, in related files.
-# Yes, this means the functions have side effect;
-# this is because sh is not terribly great for
-# doing multi-valued elements.  (No hashes, no
-# reasonable arrays, etc, so we instead use
-# the filesystem to get over that.)
-
-#
-# Missing functions:
-# disk_is_mounted
-#   The old install.sh simply looked at the output
-#   of mount, but with GEOM and filesystem labels,
-#   that doesn't necessarily mean it's mounted.
-
-#
-# Find a list of Intel raids on the system
-# (only supported raid for now).  The subdisks
-# for the raid will be placed in /tmp/raid-${raid}.subdisks
-# E.g., /tmp/raid-r0.subdisks may have "ada0 ada1".
-#
-# Options:
-# -o <file>	Output file for the list of raid
-#		devices.  If not set, then it simply
-#		returns whether there are raid devices.
-#
-# Arguments:
-# A list of raid devices.  If this is given, it
-# will use those instead of searching the system.
-# This means it can determine if a disk is a raid,
-# and if so get the subdisk list.
-# Return value is 0 if there are raid devices,
-# and 1 if there are none.
-
-find_raid_devices() {
-    local output="/dev/null"
-    local opt
-    local raid_device
-    local raid_list
->>>>>>> 449b19ab
 
     while getopts "o:" opt
     do
 	case "${opt}" in
 	    o)	output="${OPTARG}" ;;
-<<<<<<< HEAD
 	    *)	echo "Usage: find_default_fs [-o output] devicename" 1>&2 ; exit 1 ;;
 	esac
     done
@@ -1103,6 +1048,7 @@
 		else
 		    disk_list=${menu_item}
 		fi
+		rm -f /tmp/raid_name.$$
 	    fi
 	fi
     elif ${raid} ; then
@@ -1167,7 +1113,6 @@
 	    disk_menu="${disk_menu} ${_disk} \"${_desc}\" off"
 	done < /tmp/disks.$$
 	rm -f /tmp/disks.$$
-	echo disk_menu: ${disk_menu}
 	if eval "dialog --title 'Choose destination disk(s)' \
 		--checklist 'Select at least one destination disk' \
 		15 70 ${nitems} \
@@ -1190,60 +1135,10 @@
     if [ "${rv}" -eq 0 ]; then
 	echo ${disk_list} > ${output}
     fi
-=======
-	    *)	echo "usage: find_raid_devices [-o file]" 1>&2; exit 1 ;;
-	esac
-    done
-
-    shift $((OPTIND-1))
-    if [ $# -gt 0 ]; then
-	raid_list="$@"
-    elif [ -d /dev/raid ]; then
-	raid_list=$(cd /dev ; echo raid/r*)
-    else
-	# No raids at all
-	return 1
-    fi
-
-    printf "" > ${output}
-
-    rv=1
-    for raid_device in ${raid_list}
-    do
-	# Get just the filename
-	test -c /dev/${raid_device} || continue
-	# The only raid we support is geom intel raid.
-	# So that will be in /dev/raid/r*
-	# What this also means is that anything that
-	# does not look like "raid/r*" is by definition
-	# not a raid.
-	if expr "${raid_device}" : "^raid/r[0-9]*s[0-9]*" > /dev/null
-	then
-	    continue
-	fi
-	if ! expr "${raid_device}" : "^raid/r" > /dev/null
-	then
-	    continue
-	fi
-	# Since we know that it must begin with raid/r,
-	# we can stick with just the basename
-	raid_device=$(echo ${raid_device} | sed -e 's#^raid/##')
-
-	# Save it to the output file
-	echo "${raid_device}" >> ${output}
-	# Now we want to get the list of
-	# subdevices, and puti t into
-	# /tmp/${raid_device}
-	rm -f /tmp/raid-${raid_device}.subdisks
-	echo $(graid status -s | awk '$1 == "raid/'${raid_device}'" { print $3; }') > /tmp/raid-${raid_device}.subdisks
-	rv=0
-    done
->>>>>>> 449b19ab
     return ${rv}
 }
 
 #
-<<<<<<< HEAD
 # Given a set of disks, verify that they're
 # usable.  If any of the disks is part of
 # a raid or a zpool, ask if the user is
@@ -1328,88 +1223,12 @@
 	    rv=1
 	fi
     else
-=======
- # Return a list of SATA DOMs used in TrueNAS systems.
-# This calls find_disk_devices, and then filters out
-# only the ones we care about.
-# Options:
-# -o <file>	File to place the list of satadoms.
-#		This is exactly like find_disk_devices.
-# -R <raid_list>	File with list of raids.
-#		This is passed on to find_disk_devics.
-# Return values:
-# 0		At least one sata-dom.
-# 1		No sata-doms.
-find_sata_doms() {
-    local output="/dev/null"
-    local raid_opt=""
-    local opt
-
-    while getopts "o:R:" opt
-    do
-	case "${opt}" in
-	    o)	output="${OPTARG}" ;;
-	    R)	raid_opt="-R ${OPTARG}" ;;
-	    *)	echo "usage: find_sata_dom [-o output]" 1>&2; exit 1;;
-	esac
-    done
-    shift $((OPTIND-1))
-    if [ $# -gt 0 ]; then
-	echo "usage: find_sata_dom [-o output]" 1>&2
-	exit 1
-    fi
-    find_disk_devices ${raid_opt} -o /dev/stdout | grep "${SATADOM}" > ${output}
-    return $?
-}
-
-#
-# Get the size of a device.
-# This will not work with pools, but will
-# work with raid devices.
-# Options:
-# -o <file>	File to place the media size in
-# Arguments:
-# disk		Device name.  E.g., ada0, raid/r3
-get_disk_size() {
-    local opt
-    local media_size
-    local device
-    local output="/dev/null"
-    local rv=1
-
-    while getopts "o:" opt; do
-	case "${opt}" in
-	    o)	output=${OPTARG} ;;
-	    *)	echo "Usage: get_disk_size [-o ouptut] disk" 1>&2 ; exit 1;;
-	esac
-    done
-    shift $((OPTIND - 1))
-    if [ $# -ne 1 ]; then
-	echo "usage: get_disk_size [-o output] disk" 1>&2
-	exit 1
-    fi
-    device=$1
-    printf "" > ${output}
-    if diskinfo ${device} | awk '{
-            capacity = $3;
-            if (capacity >= 1099511627776) {
-                printf("%.1f TiB", capacity / 1099511627776.0);
-            } else if (capacity >= 1073741824) {
-                printf("%.1f GiB", capacity / 1073741824.0);
-            } else if (capacity >= 1048576) {
-                printf("%.1f MiB", capacity / 1048576.0);
-            } else {
-                printf("%d Bytes", capacity);
-        }}' > ${output}
-    then
->>>>>>> 449b19ab
 	rv=0
     fi
     return ${rv}
 }
 
 #
-<<<<<<< HEAD
 # Select a FreeNAS system to migrate from.
 # Options:
 # -o <file>	The device to migrate from.
@@ -1471,106 +1290,8 @@
 	    # i'm not sure how we represent that.
 	    cat /tmp/version.$$ >> /tmp/all-versions.$$
 	    default_versions="${default_versions} $(find_default_fs -o /dev/stdout ${disk})"
-=======
-# Return information on a given disk device.
-# The information returned includes information
-# from dmesg, or "<Unknown device>" if that's
-# not found, and then the size of the device.
-# Options:
-# -o <file>	File to place the disk information.
-# Arguments:
-# <disk>	Name of the disk.  E.g., ada0, raid/r0
-# This does not work with zfs pools.
-
-disk_info() {
-    local opt
-    local output="/dev/null"
-    local media_size
-    local dev_info
-    local device
-
-    while getopts "o:" opt
-    do
-	case "${opt}" in
-	    o)	output=${OPTARG} ;;
-	    *)	echo "Usage: disk_info [-o output] disk" 1>&2 ; exit 1 ;;
-	esac
-    done
-    shift $((OPTIND - 1))
-
-    if [ $# -ne 1 ]; then
-	echo "usage: disk_info [-o output] disk" 1>&2
-	exit 1
-    fi
-    device="$1"
-
-    dev_info=$(dmesg | sed -n "s,^${device}: .*<\(.*\)>.*$, <\1>,p" | head -n 1)
-    if [ -z "${dev_info}" ]; then
-	dev_info="<Unknown device>"
-    fi
-    if get_disk_size ${device} > /tmp/size.$$
-    then
-	media_size=$(cat /tmp/size.$$)
-    fi
-    rm -f /tmp/size.$$
-    echo "${dev_info} ${media_size}" > ${output}
-    return 0
-}
-# Return a list of disk devices.  This is very simple,
-# and does minimal filtering.  A subset of the
-# pc-sysinstall disk-list code.
-# It filters out cdrom devices.
-# This does NOT include any raid devices
-# (but it does not filter out the subdisks)!
-# Options:
-# -R <file>	Raid list (optional)
-# -o <file>	File to place the list of disks.
-# Return values:
-# 0 on success, 1 on error
-find_disk_devices() {
-    local output="/dev/null"
-    local opt
-    local device
-    local dev_info
-    local raid_list=""
-    while getopts "o:R:" opt
-    do
-	case "${opt}" in
-	    o)	output="${OPTARG}" ;;
-	    R)	raid_list="${OPTARG}" ;;
-	    *)	echo "usage: find_disk_devices [-R raid_list_file] [-o file] disk [...]" 1>&2; exit 1 ;;
-	esac
-    done
-    shift $((OPTIND-1))
-    if [ $# -gt 0 ]; then
-	echo "Usage:  find_disk_devices [-R raid_list_file] [-o file] disk [...]" 1>&2
-	exit 1
-    fi
-    for device in $(sysctl -n kern.disks)
-    do
-	local media_size
-	case "${device}" in
-	    acd[0-9]*|cd[0-9]*|scd[0-9]*) continue;;
-	esac
-	disk_info -o /tmp/${device}.diskinfo ${device}
-	dev_info=$(cat /tmp/${device}.diskinfo)
-	# It may make more sense to leave this around.
-	rm -f /tmp/${device}.diskinfo
-	if [ -n "${raid_list}" ]; then
-	    if disk_is_raid_part -R ${raid_list} -O /tmp/raid_name ${device}
-	    then
-		dev_info="${dev_info} (PART OF RAID $(cat /tmp/raid_name))"
-	    fi
-	fi
-	if disk_in_pool -O /tmp/pool_names ${device}
-	then
-	    dev_info="${dev_info} (PART OF POOL $(cat /tmp/pool_names))"
->>>>>>> 449b19ab
-	fi
-	rm -f /tmp/raid_name
-	echo "${device}	${dev_info}" >> ${output}
-    done
-<<<<<<< HEAD
+	fi
+    done
 
     # Now /tmp/all-versions.$$ has all of the freenas versions
     # we found.  ${default_versions} has the default for each
@@ -1717,980 +1438,6 @@
 	    echo "Unknown device type ${disk}" 1>&2
 	    exit 1
 	fi
-	else
-	    rv=1
-	fi
-    else
-	rv=0
-    fi
-    return ${rv}
-}
-
-#
-# Select a FreeNAS system to migrate from.
-# Options:
-# -o <file>	The device to migrate from.
-#		This will be something like
-#		ada0s1a, raid/r0s2a, or
-#		freenas-boot/default
-#		Note that it will have a "/"
-#		in it only if it is a raid
-#		or ZFS pool.
-# Arguments:
-# disk [...]	A list of disk devices (or zfs
-#		pools) to search.
-#
-# Return values:
-# 0 if one is selected (or there's only one choice)
-# 1 if none is selected (interrupt or cancelled).
-#
-# If there is only one choice (i.e., only one device
-# given, and it only has one FreeNAS OS to choose
-# from), it won't ask the user to choose.  It will
-# return 0, and store the device in the output file
-# (if any).
-
-select_migration_source() {
-    local rv=1
-    local opt
-    local disk_list
-    local disk
-    local num_versions=0
-    local output="/dev/null"
-    local default_versions=""
-    local menu_count=0
-    local menu_items=""
-
-    while getopts "o:" opt; do
-	case "${opt}" in
-	    o)	output=${OPTARG} ;;
-	    *)	echo "Usage:  select_migration_source [-o output] disk [...]" 1>&2 ; exit 1;;
-	esac
-    done
-    shift $((OPTIND - 1))
-    if [ $# -eq 0 ]; then
-	echo "usage:  select_migration_source [-o output] disk [...]" 1>&2
-	exit 1
-    fi
-
-    rm -f /tmp/version.$$
-    rm -f /tmp/all-versions.$$
-    
-    printf "" > ${output}
-
-    for disk in "$@"
-    do
-	# See if there is a freenas install on the disk
-	if find_freenas_versions -o /tmp/version.$$ ${disk}
-	then
-	    # /tmp/version.$$ has the list of versions.
-	    # We'd like to get the default version, but
-	    # i'm not sure how we represent that.
-	    cat /tmp/version.$$ >> /tmp/all-versions.$$
-	    default_versions="${default_versions} $(find_default_fs -o /dev/stdout ${disk})"
-	fi
-    done
-
-    # Now /tmp/all-versions.$$ has all of the freenas versions
-    # we found.  ${default_versions} has the default for each
-    # disk we iterated over.
-    # First, let's see if we only have one item
-    num_versions=$(awk 'END { print NR; }' /tmp/all-versions.$$)
-
-    if [ ${num_versions} -eq 0 ]
-    then
-	rv=0
-    elif [ ${num_versions} -eq 1 ]
-    then
-	# That was easy.  There's only one choice.
-	awk ' { print $2; }' /tmp/all-versions.$$ > ${output}
-	rv=0
-    else
-	# We have multiple items, so let's construct
-	# a menu list for it.
-	while read type disk version timestamp
-	do
-	    menu_count=$((menu_count + 1))
-	    menu_items="${disk} \"${version} $(date -r ${timestamp})\" ${menu_items}"
-	done < /tmp/all-versions.$$
-	eval "dialog --title 'Select Version' \
-		--menu 'Choose version from which to migrate configuration data' \
-		15 70 $((menu_count + 1)) \
-		${menu_items} \
-		none 'Do not migrate (clean install)'" \
-	    2> /tmp/menu.item
-	if [ $? -ne 0 -o "$(cat /tmp/menu.item)" = "none" ]; then
-	    return 1
-	else
-	    cat /tmp/menu.item > ${output}
-	    rm -f /tmp/menu.item
-	    rv=0
-	fi
-    fi
-    # Should not get here
-    return ${rv}
-}
-
-#
-# Start destroying raids and pools, and
-# partitioning disks.
-# Options:
-# -l <file>	A list of the disks to be used.
-# -R <file>	List of raids on the system.
-# -Z <file>	A list of zpools on the system.
-# Arguments:
-# disk [...]
-#
-# disk is expected to be either:
-# raid/<raid_name> (e.g., raid/r0)
-# zfs/<pool_name> (e.g., zfs/freenas-boot)
-# <device_name> (e.g., ada0)
-# Because of raid and zfs pools, the list of disks
-# may not be the same as the install media.
-# In order to work, this requires that find_raid_devices
-# and find_zfs_pools have run, so that the *.subdisks
-# files are around.
-#
-# This is just a helper function to make it easier to read.
-partition_disk() {
-    local disk
-
-    disk=$1
-
-    set -e
-
-    gpart destroy -F ${disk} > /dev/null 2>&1 || true
-    # Get rid of any MBR.  This shouldn't be necessary,
-    # but there were some problems possibly caused by caching.
-    dd if=/dev/zero of=/dev/${disk} bs=1m count=1 > /dev/null
-    # Create a GPT partition
-    gpart create -s gpt ${disk} > /dev/null
-    # For grub
-    gpart add -t bios-boot -i 1 -s 512k ${disk} > /dev/null
-    # Should we do something special for truenas?
-    if is_truenas; then
-	# This does assume the disk is larger than 16g.
-	# We should check that.
-	gpart add -t freebsd-swap -i 3 -s 16g ${disk}
-    fi
-    # Now give the rest of the disk to freenas-boot
-    gpart add -t freebsd-zfs -i 2 -a 4k ${disk} > /dev/null
-    # Now we make it active, for legacy support.
-    gpart set -a active ${disk}
-    set +e
-    return 0
-}
-
-prepare_disks() {
-    local output="/dev/null"
-    local opt
-    local disk
-    local pool
-    local raid
-    local disk_list
-    local raid_list=/dev/null
-    local pool_list=/dev/null
-
-    while getopts "l:R:Z:" opt; do
-	case "${opt}" in
-	    l)	output="${OPTARG}" ;;
-	    R)	raid_list="${OPTARG}" ;;
-	    Z)	pool_list="${OPTARG}" ;;
-	    *)	echo "Usage: prepare_disks [-l disk_list] disk [...]" 1>&2 ; exit 1 ;;
-	esac
-    done
-    shift $((OPTIND - 1 ))
-    if [ $# -eq 0 ]; then
-	echo "usage: prepare_disks [-l disk_list] disk [... ]" 1>&2
-	exit 1
-=======
-    return 0
-}
-
-#
-# Find a list of zfs pools on the system.
-# This will include imported and exported
-# pools.  The component disks for the pools
-# will be place in /tmp/pool-${pool}.subdisks
-# E.g., /tmp/pool-Stoage.subdisks.
-# This can be a fairly slow process.
-#
-# Options:
-# -o <file>	Output file for the list of pools.
-#		If not set, then it simply returns
-#		whether there are pools.
-# -n <name>	Only look for the given name.
-#		This is most important for
-#		"freenas-boot".
-#
-# Return value is 0 if there are zfs pools
-# (or if there is one matching the requested name),
-# and 1 if there are none (or none matching the
-# requested name).
-find_zfs_pools() {
-    local output="/dev/null"
-    local opt
-    local pool_name
-    local rv=1
-    local POOLS=""
-    local find_pool=""
-
-    while getopts "o:n:" opt
-    do
-	case "${opt}" in
-	    o)	output="${OPTARG}" ;;
-	    n)	pool_name="${OPTARG}" ;;
-	    *)	echo "usage:  find_zfs_pools [-o file] [-n pool_name]" 1>&2 ; exit 1 ;;
-	esac
-    done
-    shift $((OPTIND-1))
-    if [ $# -ne 0 ]; then
-	echo "usage: find_zfs_pools [-o file] [-n pool]" 1>&2
-	exit 1
-    fi
-
-    # First look for any already-imported pools.
-    if [ -n "${pool_name}" ]; then
-	find_pool='$1 == "'${pool_name}'"'
-    fi
-    POOLS=$(zpool list -H | awk "${find_pool} { print \$1; }")
-    # Next, try an import
-    POOLS="${POOLS} "$(zpool import | awk " /^ *pool: ${pool_name}/ { print \$2; }")
-    # Now we have pools.
-    if [ "${POOLS}" = " " ]; then
-	POOLS=""
-    fi
-    printf "${POOLS}" > ${output}
-    rm -f /tmp/pool-pairs.$$
-    if [ -n "${POOLS}" ]; then
-	local regexp
-	local disk_part
-	local disk
-
-	# If we got here, we have zfs pools.
-	# If a name was requested, then it's
-	# the only value in POOLS.  So return
-	# value will be 0 (true).
-	rv=0
-	regexp="^ *name: '("$(echo ${POOLS} | sed 's/ /|/g')"|)'"
-	# Now let's get the disk list.
-	# We don't use find_disk_devices because we don't need
-	# all of what it does.
-	for disk in $(sysctl -n kern.disks)
-	do
-	    # First, we want to find the partition that
-	    # has a zfs filesystem on it.
-	    for disk_part in $(gpart show ${disk} 2>/dev/null | awk ' $4 == "freebsd-zfs" { print $3; }')
-	    do
-		if [ -c /dev/${disk}p${disk_part} ]; then
-		    local pool
-		    pool=$(eval echo $(zdb -l /dev/${disk}p${disk_part} |
-			    grep -E "${regexp}" |
-			    awk ' count == 0 { print $2; count++}'))
-		    if [ -n "${pool}" ]; then
-			echo ${disk} ${pool} >> /tmp/pool-pairs.$$
-		    fi
-		fi
-	    done
-	done
-	if [ -s /tmp/pool-pairs.$$ ]; then
-	    # We do this in two steps to avoid duplicate
-	    # entries.  Since we don't have sort in /rescue,
-	    # we use awk.
-	    awk ' {
-			pools[$1] = $2;
-			system("rm -f /tmp/pool-" $2 ".subdisks");
-		}
-	END {
-		for (disk in pools) {
-			file = "/tmp/pool-" pools[disk] ".subdisks";
-			print disk >> file
-		}
-	}' < /tmp/pool-pairs.$$
-	fi
-    fi
-    rm -f /tmp/pool-pairs.$$
-    return $rv
-}
-
-#
-# Return 0 if the disk is part of a ZFS pool, and
-# 1 if not.
-# Options:
-# -O <file>	File to hold the name of the pool (optional).
-# Arguments:
-# disk		Device to query.  Must be a disk device name
-#		e.g., ada0, raid/r0
-disk_in_pool() {
-    local opt
-    local disk
-    local disk_part
-    local output=/dev/null
-    local rv=1
-
-    while getopts "O:" opt
-    do
-	case "${opt}" in
-	    O)	output=${OPTARG} ;;
-	    *)	echo "Usage:  disk_in_pool [-O output] disk" 1>&2 ; exit 1 ;;
-	esac
-    done
-    shift $((OPTIND - 1 ))
-
-    if [ $# -ne 1 ]; then
-	echo "usage: disk_in_pool [-O output] disk" 1>&2
-	exit 1
-    fi
-    disk=$1
-    printf "" > ${output}
-    for disk_part in $(gpart show ${disk} 2>/dev/null | awk ' $4 == "freebsd-zfs" { print $3; }')
-    do
-	if [ -c /dev/${disk}p${disk_part} ]; then
-	    local pool
-	    pool=$(eval echo $(zdb -l /dev/${disk}p${disk_part} |
-		    grep -E "^ *name: '" |
-		    awk ' count == 0 { print $2; count++}'))
-	    if [ -n "${pool}" ]; then
-		echo ${pool} >> ${output}
-		rv=0
-	    fi
-	fi
-    done
-    return ${rv}
-}
-
-#
-# Return 0 if the disk is part of the known raid sets,
-# and 1 if not.
-# Options:
-# -R <file>	List of raid sets. (Required)
-# -O <file>	File to hold name of raid.  (Optional)
-# Arguments:
-# diskname	The disk to be tested.  E.g., ada0
-# Return values:
-# 0	Disk is part of a raid set
-# 1	Disk is not part of one of the given raid sets.
-disk_is_raid_part() {
-    local output="/dev/null"
-    local opt
-    local raid_list
-    local raid_name
-    local disk_name
-    local subdisk_name
-
-    while getopts "R:O:" opt
-    do
-	case "${opt}" in
-	    R)	raid_list="${OPTARG}" ;;
-	    O)	output="${OPTARG}" ;;
-	    *)	echo "usage: disk_is_raid_part -R raid_list_file [-O output] disk_name" 1>&2; exit 1;;
-	esac
-    done
-
-    shift $((OPTIND-1))
-
-    if [ $# -ne 1 -o -z "${raid_list}" ]; then
-	echo "usage: disk_is_raid_part -R raid_list_file [-O output] disk_name" 1>&2
-	exit 1
-    fi
-
-    printf "" > "${output}"
-    disk_name="$1"
-
-    # If the file doesn't exist, we could exit, or
-    # we could just say the disk isn't part of a raid set.
-
-    test -f "${raid_list}" || return 1
-    for raid_name in $(cat "${raid_list}")
-    do
-	if [ -f /tmp/raid-${raid_name}.subdisks ]; then
-	    for subdisk_name in $(cat /tmp/raid-${raid_name}.subdisks)
-	    do
-		if [ "${subdisk_name}" = "${disk_name}" ]; then
-		    echo "${raid_name}" >> "${output}"
-		    return 0
-		fi
-	    done
-	fi
-    done
-    return 1
-}
-
-#
-# Return whether the disk is a freenas disk.
-# This is fairly complicated function, because we
-# need to handle two different generations.
-# Older generation used slices -- s1 & s2 being
-# the OS, and s4 being data.
-# Newer generation uses zfs and partitions:  p1
-# is boot, p2 is the pool; data is in the pool.
-# The pool is always named freenas-boot.
-#
-# N.B.  This covers FreeNAS and TrueNAS.
-#
-# Options: None for now.
-# Arguments:  disk name (e.g., ada0, or raid/r0)
-# Return values:
-# 0	Disk appears to be a freenas disk
-# 1	Disk does not appear to be a freenas disk
-unused_disk_is_freenas() {
-    local readonly disk="$1"
-    local readonly mount_point=/tmp/mount.$$
-    local rv=1
-    local slice
-
-    set -e
-    mkdir -p ${mount_point} 
-
-    # First let's check to see if it's got
-    # slices, or a partition table.
-    if [ -c /dev/${disk}s1a ]; then
-	# This may be old style.  So we check
-	# a couple of mount points.
-	for slice in s1a s2a
-	do
-	    if mount -t ufs /dev/${disk}${slice} ${mount_point}
-	    then
-		# Mounted.  Let's see if it's a freenas-style
-		# disk.
-		if [ -d ${mount_point}/conf/base/etc ]; then
-		    # Looks like freenas to me!
-		    rv=0
-		fi
-		# Unmount it to clean up
-		umount ${mount_point}
-	    fi
-	done
-    elif [ -c /dev/${disk}p1 -a -c /dev/${disk}p2 ]; then
-	# This may be new style.  We need to
-	# see if it's part of a zfs pool
-	# name freenas-boot.
-	# First, let's check the partitioning.
-	if gpart list ${disk} | grep -q ' type: freebsd-zfs'
-	then
-	    # Potentially!  Now let's try the pool name
-	    # Note that we don't try to import it.
-	    if zdb -l /dev/${disk}p2 | grep -q "name: 'freenas-boot'"
-	    then
-		# Good enough for us.
-		# We could try to import it, and then mount it,
-		# but importing is very heavy and slow.
-		rv=0
-	    fi
-	fi
-    fi
-    return ${rv}
-}
-
-#
-# Get the version(s) of freenas on one or more disks.
-# This does not use disk_is_freenas, and may make it
-# a moot function.
-# N.B.  This will import the pool if it appears
-# to be a new-style pool.  It will then export it
-# when done.
-#
-# Options:
-# -o <file>	Output file with "<fs> <device> <version> <date_in_seconds>"
-#		E.g., "ufs ada0s1a FreeNAS-something 123456789".
-#		(This is /etc/version from the device.)
-# Arguments:
-# disk		The disk.  E.g., ada0 or raid/r0
-# Return value:
-# 0	Disk was freenas, and version was found
-# 1	Disk was not feenas, or version was not found
-find_freenas_versions() {
-    local opt
-    local disk
-    local output="/dev/null"
-    local rv=1
-    local slice
-    local readonly raid_list="/tmp/raid-list.$$"
-    local readonly mountpoint="/tmp/mount.$$"
-    local version
-    local timestamp
-
-    while getopts "o:" opt
-    do
-	case "${opt}" in
-	    o)	output="${OPTARG}" ;;
-	    *)	echo "usage:  find_freenas_versions [-o output] disk" 1>&2 ; exit 1;;
-	esac
-    done
-    shift $((OPTIND-1))
-    if [ $# -lt 1 ]; then
-	echo "usage: find_freenas_versions [-o output] disk" 1>&2
-	exit 1
-    fi
-    find_raid_devices -o ${raid_list}
-    set -e
-    printf "" > "${output}"
-    mkdir -p ${mountpoint}
-    for disk
-    do
-	# First determine the style
-	# First, let's see if this is part of a raid.
-	if disk_is_raid_part -R ${raid_list} -O /tmp/disk.$$ ${disk}
-	then
-	    disk=raid/$(cat /tmp/disk.$$)
-	fi
-	rm -f /tmp/disk.$$
-	if [ -c /dev/${disk}s1a ]; then
-	    # Old style!
-	    for slice in s1a s2a
-	    do
-		if test -c /dev/${disk}${slice} && mount -t ufs /dev/${disk}${slice} ${mountpoint} 2>/dev/null
-		then
-		    if [ -d ${mountpoint}/conf/base/etc -a -f ${mountpoint}/etc/version ]; then
-			version=$(cat ${mountpoint}/etc/version)
-			timestamp=$(ls -l -D %s ${mountpoint}/etc/version | awk ' { print $6; }')
-			echo "ufs ${disk}${slice} ${version} ${timestamp}" >> ${output}
-			rv=0
-		    fi
-		    umount ${mountpoint}
-		fi
-	    done
-	elif [ "${disk}" = "zfs/freenas-boot" -o -c /dev/${disk}p2 ]; then
-	    # Import the pool.  This can take a while
-	    local dataset
-	    # First see if this disk is a freenas zfs disk
-	    if [ "${disk}" = "zfs/freenas-boot" ]; then
-		:
-	    elif ! zdb -l /dev/${disk}p2 | grep -q "name: 'freenas-boot'"
-	    then
-		continue
-	    fi
-	    if zpool import -N -f freenas-boot
-	    then
-		# Now let's go through the boot environments.
-		for dataset in $(zfs list -H -r -d 1 freenas-boot/ROOT |
-		    awk ' $5 == "/" || $5 == "legacy" { print $1; }')
-		do
-		    # Mount the dataset, and look at /etc/version
-		    if mount -t zfs ${dataset} ${mountpoint}
-		    then
-			version=$(cat ${mountpoint}/etc/version)
-			timestamp=$(ls -l -D %s ${mountpoint}/etc/version | awk ' { print $6; }')
-			echo "zfs ${dataset} ${version} ${timestamp}" >> ${output}
-			rv=0
-			umount ${mountpoint}
-		    fi
-		done
-		zpool export freenas-boot
-	    fi
-	fi
-    done
-    set +e
-
-    rm -f ${raid_list}
-
-    return ${rv}
-}
-
-#
-# Back up the configuration information (and other)
-# from a specific device.
-# Options:
-# -d <dir>	Destination to save config date.
-# Argument:
-# device	
-# Return values:
-# 0	Success
-# 1	Failure or error
-# Discussion:
-# For old-style installs, it should be the device and slice.
-# E.g., ada0s1a, or raid/r0s2a.  It will assume s4 for the
-# device, and figure out the path, to mount the data partition.
-# For new-style installs, it should be the selected boot environment.
-# After it copies, it cleans up and removes some things that should
-# not be preserved.
-
-save_freenas_config() {
-    local rv=1
-    local destdir
-    local opt
-    local disk
-    local mountpoint="/tmp/mount.$$"
-    local unmount_cmd
-
-    while getopts "d:" opt
-    do
-	case "${opt}" in
-	    d)	destdir="${OPTARG}" ;;
-	    *)	echo "Usage: save_freenas_config -d destdir disk" 1>&2 ; exit 1;;
-	esac
-    done
-    shift $((OPTIND-1))
-    if [ $# -ne 1 -o -z "${destdir}" ]; then
-	echo "Usage: save_freenas_config -d destdir disk" 1>&2
-	exit 1
-    fi
-    disk="$1"
-    mkdir -p ${mountpoint}
-    # The disk name needs to be "<disk>s?a".
-    if [ -c /dev/${disk} ] &&
-	expr "${disk}" : ".*s[12]a" > /dev/null; then
-	local data_part
-	data_part=$(echo "${disk}" | sed -e 's/\(.*\)s[0-9]*a/\1s4/')
-	if mount -t ufs /dev/${disk} ${mountpoint} &&
-	    mount -t ufs /dev/${data_part} ${mountpoint}/data
-	then
-	    unmount_cmd="umount ${mountpoint}/data && umount ${mountpoint}"
-	fi
-    elif expr "${disk}" : "^freenas-boot" > /dev/null ||
-	expr "${disk}" : "^zfs/freenas-boot" > /; then
-	# The disk name here is the boot environment
-	zpool import -N -f freenas-boot 2> /dev/null || true
-	if mount -t zfs ${disk} ${mountpoint}
-	then
-	    unmount_cmd="zpool export freenas-boot"
-	fi
-    fi
-    if [ -n "${unmount_cmd}" ]; then
-	# Everything is mounted, so we just grab it
-	for entry in /data \
-	    /conf/base/etc/hostid \
-	    /root/.ssh \
-	    /boot/modules \
-	    /usr/local/fusionio \
-	    /boot.config \
-	    /boot/loader.conf.local
-	do
-	    if [ -e ${mountpoint}/${entry} ] ; then
-		tar -C ${mountpoint} -cpf - ./${entry} |
-		tar -C ${destdir} -xpf -
-	    fi
-	done
-	# Clean up some things
-	rm -rf ${destdir}/data/pkgdb
-
-	if eval ${unmount_cmd}; then
-	    rv=0
-	fi
-    fi
-    return ${rv}
-}
-
-#
-# The opposite of the above function:  restore configuration
-# information to the requested location.
-# Options:
-# No options at this point
-# Arguments:
-# src	-- The directory from save_freenas_config
-# dest	-- The directory to restore to.
-# Return value:
-# 0 on success
-# 1 on error
-restore_freenas_config() {
-    local rv=1
-    local dstdir
-    local srcdir
-
-    if [ $# -ne 2 ]; then
-	echo "Usage:  restore_freenas_config src dst" 1>&2
-	return 1
->>>>>>> 449b19ab
-    fi
-    # We're just copying, so use two tar's
-    srcdir="$1"
-    dstdir="$2"
-    if tar -C "$srcdir" -cpf - . |
-	tar -C "$dstdir" -xpf -
-    then
-	rv=0
-    fi
-    return ${rv}
-}
-
-<<<<<<< HEAD
-    for disk
-    do
-	if pool=$(expr "${disk}" : "^zfs/\(.*\)")
-	then
-	    # need to get the disks for ${pool}
-	    # With zpools, we'll just repartition the
-	    # disks.
-	    disk_list="$(cat /tmp/pool-${pool}.subdisks) ${disk_list}"
-	elif raid=$(expr "${disk}" : "^raid/\(r[0-9]*\)")
-	then
-	    # Need to get the disks for ${raid}
-	    disk_list="$(cat /tmp/raid-${raid}.subdisks) ${disk_list}"
-	    graid delete ${disk}
-	elif [ -c /dev/${disk} ]
-	then
-	    # Let's see if it is part of a raid.
-	    if [ -f ${raid_list} ]; then
-		if disk_is_raid_part -R ${raid_list} -o /tmp/raid_name.$$
-		then
-		    graid remove $(cat /tmp/raid_name.$$) ${disk} || true
-=======
-#
-# Pick a default FreeNAS / TrueNAS
-# filesystem.  This will mount
-# the filesystem(s), and then unmount
-# when done.  For ZFS, this means
-# that the pool will be imported.
-# It then exports it when done.
-# Options:
-# -o <file>	File in which to put the
-#		default name.  For old-style,
-#		this will be <disk>s<slice>a
-#		For new-style, this will
-#		be the name of the clone.
-# Arguments:
-# device	Disk name, or a pool name.
-# E.g.
-# find_default_fs -o /tmp/default ada0
-# find_default_fs -o /tmp/default raid/r0
-# find_default_fs -o /tmp/default freenas-boot
-find_default_fs() {
-    local opt
-    local readonly mountpoint="/tmp/default.$$"
-    local output="/dev/null"
-    local rv=1
-    local devname
-
-    while getopts "o:" opt
-    do
-	case "${opt}" in
-	    o)	output="${OPTARG}" ;;
-	    *)	echo "Usage: find_default_fs [-o output] devicename" 1>&2 ; exit 1 ;;
-	esac
-    done
-    shift $((OPTIND-1))
-    if [ $# -ne 1 ]; then
-	echo "usage:  find_Default_fs [-o output] devicename" 1>&2
-	exit 1
-    fi
-
-    mkdir -p ${mountpoint}
-    devname="$1"
-
-    # First let's check for old-style
-    if [ -c /dev/${devname} -a \
-	-c /dev/${devname}s1 -a \
-	-c /dev/${devname}s4 ]; then
-	local slice
-	# Okay, let's assume old-style.
-	# To decide the default slice, we
-	# need to check for several things.
-	# First, let's see if we have an active
-	# slice on the partition.
-	slice=$(gpart show ${devname} | awk ' /\[active\]/ { print $3; }')
-	if [ -n "${slice}" ]; then
-	    # So let's check this slice.  For GUI upgrades,
-	    # this will be active, but won't have all of the right
-	    # filesystem entries.
-	    if mount -t ufs /dev/${devname}s${slice}a ${mountpoint}
-	    then
-		if [ ! -d ${mountpoint}/conf/base/etc ]; then
-		    slice=$(( slice == 1 ? 2 : 1))
-		    # Now let's verify this
-		    umount ${mountpoint}
-		    if mount -t ufs /dev/${devname}s${slice}a ${mountpoint}
-		    then
-			if [ ! -d ${mountpoint}/conf/base/etc ]; then
-			    # Something is wrong
-			    slice=
-			fi
-		    fi
-		fi
-		umount ${mountpoint} 2> /dev/null || true
-		if [ -n "${slice}" ]; then
-		    echo ${devname}s${slice} > ${output}
-		    rv=0
-		fi
-	    fi
-	fi
-    elif [ "${devname}" = "zfs/freenas-boot" -o \
-	"${devname}" = "freenas-boot" ] && zpool import -N -f freenas-boot ;then
-	# We only support freenas-boot here
-	# We look for the grub default.
-	devname="freenas-boot"
-	if mount -t zfs ${devname}/grub ${mountpoint}
-	then
-	    if [ -f ${mountpoint}/grub.cfg ]
-	    then
-		local def
-		local default
-		def=$(grep '^set default=' ${mountpoint}/grub.cfg |
-			tail -1 |
-			sed -e 's/^set default="\(.*\)"$/\1/')
-		case "${def}" in
-		    0)	# No default, use "default"
-			default="default"
-			;;
-		    *FreeNAS*)
-			default=$(expr "${def}" : "FreeNAS (\(.*\)) .*")
-			;;
-		    *)
-			default=""
-			;;
-		esac
-		if [ -n "${default}" ]; then
-		    echo "${devname}/ROOT/${default}" > ${output}
-		    rv=0
-		fi
-	    fi
-	fi
-	zpool export ${devname}
-    else
-	echo "Unknown style of disk" 1>&2
-    fi
-    rmdir ${mountpoint} || true
-    return $rv
-}
-
-#
-# Select disks on which to install.
-# This is essentially all about the UI.
-# It first checks to see if there are
-# any raids, and if there is already an
-# existing 
-# Options:
-# -o file	File in which to put the list of selected disks.
-# No arguments.
-# Return values:
-# 0 -- one or more disks was selected
-# 1 -- No disks were selected.
-
-select_disks() {
-    local disk_list=""
-    local raid=false
-    local zpool=false
-    local raid_install=""
-    local zpool_install=""
-    local nitems
-    local rv=1
-    local item
-    local raid_menu
-    local zpool_menu
-    local menu_item
-    local output=/dev/null
-    local opt
-
-    while getopts "o:" opt; do
-	case "${opt}" in
-	    o)	output=${OPTARG} ;;
-	    *)	echo "Usage: select_disks [-o output]" 1>&2 ; exit 1 ;;
-	esac
-    done
-    shift $((OPTIND - 1 ))
-    if [ $# -ne 0 ]; then
-	echo "usage: select_disks [-o output]" 1>&2
-	exit 1
-    fi
-    printf "" > ${output}
-
-    nitems=0
-    # First let's see if there are
-    # any raid devices already set up.
-    if find_raid_devices -o /tmp/raid-list
-    then
-	raid=true
-	for item in $(cat /tmp/raid-list)
-	do
-	    nitems=$((nitems + 1))
-	    get_disk_size -o /tmp/${item}.disksize raid/${item} 
-	    raid_menu="${raid_menu} raid/${item} \"raid/${item} $(cat /tmp/${item}.disksize)\""
-	done
-    fi
-    # Next let's check for any freenas-boot
-    # zfs pools
-    if find_zfs_pools -n freenas-boot -o /tmp/zpool-list
-    then
-	zpool=true
-	for item in $(cat /tmp/zpool-list)
-	do
-	    nitems=$((nitems + 1))
-	    zpool_menu="zfs/${item} 'Pool "${item}"'"
-	done
-    fi
-    # Now let's see what disks we want to use
-    # We have four possibilities:
-    # 1:  zpool && raid
-    # 2:  zpool && !raid
-    # 3:  !zpool && raid
-    # 4:  !zpool && !raid
-    # The first one requires the user to
-    # select the pool, a raid, or none.
-    # The second one requires the user
-    # to confirm.
-    # The third requires the user to confirm,
-    # and possibly select if there's more than
-    # one raid.  (I don't think that's doable.)
-    # The fourth one will be handled later.
-    # 1-3 should set disklist to the disk(s)
-    # that are involved.  raid_install should
-    # be set to the name of the raid device
-    # if that's chosen; zpool_install should
-    # be set to the name of the pool.  (Which
-    # has to be freenas-boot.)
-    
-    if ${zpool} && ${raid} ; then
-	# We have both of these.
-	# That makes things harder
-	# By definition, nitems is at least two.
-	if eval "dialog --title 'Select destination' \
-		--menu 'Choose installation target.  If selected, RAID will be converted to ZFS; if selected, ZFS Pool will be destroyed.  (Configuration data will be stored if requested later)' \
-		15 60 $((nitems + 1)) \
-		${raid_menu} \
-		${zpool_menu} \
-		none 'Choose disks later (none of the above)'" \
-	    2> /tmp/menu.item
-	then
-	    menu_item=$(cat /tmp/menu.item)
-	    if [ "${menu_item}" = "none" ]; then
-		disk_list=""
-	    else
-		disk_list=${menu_item}
-	    fi
-	fi
-    elif ${zpool} ; then
-	# Already have a pool.
-	# Ask the user if we want to use this.
-	# This should set disk_list if so.
-	# Is it at all possible for nitems to be anything other
-	# than 1, at this point?
-	if [ ${nitems} -eq 1 ]; then
-	    # Only one pool, so use a yesno dialog to see
-	    # if we want to use it.
-	    if eval "dialog --title 'Select destination' \
-		--yesno \
-		'Reuse freenas-boot (pool will be destroyed)' \
-		5 60"
-	    then
-		disk_list=zfs/freenas-boot
-	    fi
-	else
-	    if eval "dialog --title 'Choose destination' \
-		--menu 'Select a pool (pool will be destroyed)' \
-		10 60 $((nitems + 1)) \
-		${zpool_menu} \
-		none 'Choose  disks later (none of the above)'" \
-		2> /tmp/menu.item
-	    then
-		menu_item=$(cat /tmp/menu.item)
-		if [ ${menu_item} = "none" ]; then
-		    disk_list=""
-		else
-		    disk_list=${menu_item}
->>>>>>> 449b19ab
-		fi
-		rm -f /tmp/raid_name.$$
-	    fi
-<<<<<<< HEAD
-	    # If it's a zpool member, we'll just
-	    # go with repartitioning it.  Nothing can go wrong with
-	    # that plan, right?
-	    disk_list="${disk} ${disk_list}"
-	else
-	    echo "Unknown device type ${disk}" 1>&2
-	    exit 1
-	fi
->>>>>>> Much to my surprise, that worked.  At least for a fresh install.
->>>>>>> Much to my surprise, that worked.  At least for a fresh install.
     done
     # Now ${disk_list} has all the disks we need to partition
     for disk in ${disk_list}
@@ -2717,427 +1464,8 @@
 
     if [ $# -eq 0 ]; then
 	echo "Usage:  format_disks disk [...]" 1>&2
-=======
-	fi
-    elif ${raid} ; then
-	# Have an Intel raid set up.
-	# Ask the user if we want to use this.
-	# This set disk_list if so.
-	local raid_name
-	if [ ${nitems} -eq 1 ]; then
-	    # Only one raid, so use a yesno dialog to see
-	    # if we want to use it.
-	    raid_name=$(echo $raid_menu | awk ' { print $1; }')
-	    if eval "dialog --title 'Select destination' \
-		--yesno \
-		'Reuse RAID '${raid_name}' (convert to ZFS)' \
-		5 40"
-	    then
-		disk_list=${raid_name}
-	    fi
-	else
-	    if eval "dialog --title 'Choose destination' \
-		--menu 'Select a RAID set (will convert to ZFS)' \
-		15 60 $((nitems + 1)) \
-		${raid_menu} \
-		none 'Choose  disks later (none of the above)'" \
-		2> /tmp/menu.item
-	    then
-		menu_item=$(cat /tmp/menu.item)
-		if [ ${menu_item} = "none" ]; then
-		    disk_list=""
-		else
-		    disk_list=${menu_item}
-		fi
-	    fi
-	fi
-    fi
-
-    if [ -z "${disk_list}" ]; then
-	local disk_menu
-	local _disk
-	local _desc
-	local _raid
-	if [ -s /tmp/raid-list ]; then
-	    _raid="-R /tmp/raid-list"
-	fi
-	if find_sata_doms ${_raid} -o /tmp/satadoms
-	then
-	    # Make these be the default.
-	    # Or alternately just use them.
-	    # Maybe only for truenas?
-	    nitems=0
-	    while read _disk _desc
-	    do
-		nitems=$((nitems + 1))
-		disk_menu="${disk_menu} ${_disk} \"${_desc}\" on"
-	    done < /tmp/satadoms
-	    rm -f /tmp/satadoms
-	fi
-	find_disk_devices -o /dev/stdout | grep -v "${SATADOM}" > /tmp/disks.$$
-	while read _disk _desc
-	do
-	    nitems=$((nitems + 1))
-	    disk_menu="${disk_menu} ${_disk} \"${_desc}\" off"
-	done < /tmp/disks.$$
-	rm -f /tmp/disks.$$
-	if eval "dialog --title 'Choose destination disk(s)' \
-		--checklist 'Select at least one destination disk' \
-		15 70 ${nitems} \
-		${disk_menu} " \
-	    2> /tmp/menu.item
-	then
-	    # We have disks selected!
-	    disk_list=$(eval "echo $(cat /tmp/menu.item)")
-	fi
-	rm -f /tmp/menu.item
-    fi
-
-    if [ -z "${disk_list}" ]; then
-	dialog --title "Choose destination media" \
-	    --msgbox "No disks selected.  Install cancelled." 5 60
->>>>>>> 449b19ab
 	return 1
-    else
-	rv=0
-    fi
-<<<<<<< HEAD
-=======
-    if [ "${rv}" -eq 0 ]; then
-	echo ${disk_list} > ${output}
-    fi
-    return ${rv}
-}
-
-#
-# Given a set of disks, verify that they're
-# usable.  If any of the disks is part of
-# a raid or a zpool, ask if the user is
-# sure about it.
-# raid/* and zfs/* are skipped, as those
-# were chosen explicitly.
-# -l <file>	A list of raids and pools
-#		to be destroyed due to these
-#		disks.  The values are not
-#		guaranteed to be unique.
-#		Format is raid/<raid>
-#		and zfs/<pool>.  E.g.
-#		raid/r0 zfs/tank
-# Arguments:  list of disks.
-# Return value:
-# 0	Disks are okay, or were approved.
-# 1	Disks are not okay, or were rejected.
-
-verify_selected_disks() {
-    local disk_list
-    local disk
-    local rv=0
-    local readonly raid_list="/tmp/raid-list"
-    local readonly zfs_list="/tmp/pool-list"
-    local warning_message
-    local opt
-    local listfile=/dev/null
-    
-    while getopts "l:" opt; do
-	case "${opt}" in
-	    l)	listfile=${OPTARG} ;;
-	    *)	echo "Usage: verify_selectd_disk [-l file] disk [...]" 1>&2 ; exit 1;;
-	esac
-    done
-    shift $((OPTIND - 1))
-
-    if [ $# -eq 0 ]; then
-	echo "usage: verify_selected_disks disk [...]" 1>&2
-	exit 1
-    fi
-    # Now iterate through the disks
-
-    find_raid_devices -o ${raid_list}
-    find_zfs_pools -o ${zfs_list}
-
-    printf "" > ${listfile}
-
-    for disk
-    do
-	case ${disk} in
-	    raid/*)
-		echo "${disk}" >> ${listfile}
-		continue ;;
-	    zfs/*)
-		echo "${disk}" >> ${listfile}
-		continue ;;
-	esac
-	# Now we have to determine if disk is
-	# part of a raid or zpool
-	rm -f /tmp/name.$$
-	if disk_is_raid_part -R ${raid_list} -O /tmp/name.$$ ${disk}
-	then
-	    warning_message="${warning_message}Disk ${disk} is part of raid $(cat /tmp/name.$$)\n"
-	    echo raid/$(cat /tmp/name.$$) >> ${listfile}
-	elif disk_in_pool -O /tmp/name.$$ ${disk}
-	then
-	    warning_message="${warning_message}Disk ${disk} is part of pool $(cat /tmp/name.$$)\n"
-	    echo zfs/$(cat /tmp/name.$$) >> ${listfile}
-	fi
-    done
-    if [ -n "${warning_message}" ]; then
-	if dialog --title "Disk Conflict" \
-	    --yes-label "Continue" \
-	    --no-label "Cancel" \
-	    --yesno \
-	    "Continue will erase these drives, and destroy any pools \
-or RAID sets to which they belong\n${warning_message}" \
-	    15 40
-	then
-	    rv=0
-	else
-	    rv=1
-	fi
-    else
-	rv=0
-    fi
-    return ${rv}
-}
-
-#
-# Select a FreeNAS system to migrate from.
-# Options:
-# -o <file>	The device to migrate from.
-#		This will be something like
-#		ada0s1a, raid/r0s2a, or
-#		freenas-boot/default
-#		Note that it will have a "/"
-#		in it only if it is a raid
-#		or ZFS pool.
-# Arguments:
-# disk [...]	A list of disk devices (or zfs
-#		pools) to search.
-#
-# Return values:
-# 0 if one is selected (or there's only one choice)
-# 1 if none is selected (interrupt or cancelled).
-#
-# If there is only one choice (i.e., only one device
-# given, and it only has one FreeNAS OS to choose
-# from), it won't ask the user to choose.  It will
-# return 0, and store the device in the output file
-# (if any).
-
-select_migration_source() {
-    local rv=1
-    local opt
-    local disk_list
-    local disk
-    local num_versions=0
-    local output="/dev/null"
-    local default_versions=""
-    local menu_count=0
-    local menu_items=""
-
-    while getopts "o:" opt; do
-	case "${opt}" in
-	    o)	output=${OPTARG} ;;
-	    *)	echo "Usage:  select_migration_source [-o output] disk [...]" 1>&2 ; exit 1;;
-	esac
-    done
-    shift $((OPTIND - 1))
-    if [ $# -eq 0 ]; then
-	echo "usage:  select_migration_source [-o output] disk [...]" 1>&2
-	exit 1
-    fi
-
-    rm -f /tmp/version.$$
-    rm -f /tmp/all-versions.$$
-    
-    printf "" > ${output}
-
-    for disk in "$@"
-    do
-	# See if there is a freenas install on the disk
-	if find_freenas_versions -o /tmp/version.$$ ${disk}
-	then
-	    # /tmp/version.$$ has the list of versions.
-	    # We'd like to get the default version, but
-	    # i'm not sure how we represent that.
-	    cat /tmp/version.$$ >> /tmp/all-versions.$$
-	    default_versions="${default_versions} $(find_default_fs -o /dev/stdout ${disk})"
-	fi
-    done
-
-    # Now /tmp/all-versions.$$ has all of the freenas versions
-    # we found.  ${default_versions} has the default for each
-    # disk we iterated over.
-    # First, let's see if we only have one item
-    num_versions=$(awk 'END { print NR; }' /tmp/all-versions.$$)
-
-    if [ ${num_versions} -eq 0 ]
-    then
-	rv=0
-    elif [ ${num_versions} -eq 1 ]
-    then
-	# That was easy.  There's only one choice.
-	awk ' { print $2; }' /tmp/all-versions.$$ > ${output}
-	rv=0
-    else
-	# We have multiple items, so let's construct
-	# a menu list for it.
-	while read type disk version timestamp
-	do
-	    menu_count=$((menu_count + 1))
-	    menu_items="${disk} \"${version} $(date -r ${timestamp})\" ${menu_items}"
-	done < /tmp/all-versions.$$
-	eval "dialog --title 'Select Version' \
-		--menu 'Choose version from which to migrate configuration data' \
-		15 70 $((menu_count + 1)) \
-		${menu_items} \
-		none 'Do not migrate (clean install)'" \
-	    2> /tmp/menu.item
-	if [ $? -ne 0 -o "$(cat /tmp/menu.item)" = "none" ]; then
-	    return 1
-	else
-	    cat /tmp/menu.item > ${output}
-	    rm -f /tmp/menu.item
-	    rv=0
-	fi
-    fi
-    # Should not get here
-    return ${rv}
-}
-
-#
-# Start destroying raids and pools, and
-# partitioning disks.
-# Options:
-# -l <file>	A list of the disks to be used.
-# -R <file>	List of raids on the system.
-# -Z <file>	A list of zpools on the system.
-# Arguments:
-# disk [...]
-#
-# disk is expected to be either:
-# raid/<raid_name> (e.g., raid/r0)
-# zfs/<pool_name> (e.g., zfs/freenas-boot)
-# <device_name> (e.g., ada0)
-# Because of raid and zfs pools, the list of disks
-# may not be the same as the install media.
-# In order to work, this requires that find_raid_devices
-# and find_zfs_pools have run, so that the *.subdisks
-# files are around.
-#
-# This is just a helper function to make it easier to read.
-partition_disk() {
-    local disk
-
-    disk=$1
-
-    set -e
-
-    gpart destroy -F ${disk} > /dev/null 2>&1 || true
-    # Get rid of any MBR.  This shouldn't be necessary,
-    # but there were some problems possibly caused by caching.
-    dd if=/dev/zero of=/dev/${disk} bs=1m count=1 > /dev/null
-    # Create a GPT partition
-    gpart create -s gpt ${disk} > /dev/null
-    # For grub
-    gpart add -t bios-boot -i 1 -s 512k ${disk} > /dev/null
-    # Should we do something special for truenas?
-    if is_truenas; then
-	# This does assume the disk is larger than 16g.
-	# We should check that.
-	gpart add -t freebsd-swap -i 3 -s 16g ${disk}
-    fi
-    # Now give the rest of the disk to freenas-boot
-    gpart add -t freebsd-zfs -i 2 -a 4k ${disk} > /dev/null
-    # Now we make it active, for legacy support.
-    gpart set -a active ${disk}
-    set +e
-    return 0
-}
-
-prepare_disks() {
-    local output="/dev/null"
-    local opt
-    local disk
-    local pool
-    local raid
-    local disk_list
-    local raid_list=/dev/null
-    local pool_list=/dev/null
-
-    while getopts "l:R:Z:" opt; do
-	case "${opt}" in
-	    l)	output="${OPTARG}" ;;
-	    R)	raid_list="${OPTARG}" ;;
-	    Z)	pool_list="${OPTARG}" ;;
-	    *)	echo "Usage: prepare_disks [-l disk_list] disk [...]" 1>&2 ; exit 1 ;;
-	esac
-    done
-    shift $((OPTIND - 1 ))
-    if [ $# -eq 0 ]; then
-	echo "usage: prepare_disks [-l disk_list] disk [... ]" 1>&2
-	exit 1
-    fi
-
-    for disk
-    do
-	if pool=$(expr "${disk}" : "^zfs/\(.*\)")
-	then
-	    # need to get the disks for ${pool}
-	    # With zpools, we'll just repartition the
-	    # disks.
-	    disk_list="$(cat /tmp/pool-${pool}.subdisks) ${disk_list}"
-	elif raid=$(expr "${disk}" : "^raid/\(r[0-9]*\)")
-	then
-	    # Need to get the disks for ${raid}
-	    disk_list="$(cat /tmp/raid-${raid}.subdisks) ${disk_list}"
-	    graid delete ${disk}
-	elif [ -c /dev/${disk} ]
-	then
-	    # Let's see if it is part of a raid.
-	    if [ -f ${raid_list} ]; then
-		if disk_is_raid_part -R ${raid_list} -o /tmp/raid_name.$$
-		then
-		    graid remove $(cat /tmp/raid_name.$$) ${disk} || true
-		fi
-		rm -f /tmp/raid_name.$$
-	    fi
-	    # If it's a zpool member, we'll just
-	    # go with repartitioning it.  Nothing can go wrong with
-	    # that plan, right?
-	    disk_list="${disk} ${disk_list}"
-	else
-	    echo "Unknown device type ${disk}" 1>&2
-	    exit 1
-	fi
-    done
-    # Now ${disk_list} has all the disks we need to partition
-    for disk in ${disk_list}
-    do
-	if ! partition_disk ${disk}; then
-	    return 1
-	fi
-    done
-    # We only get here if we've successfully partitioned all the drives.
-    echo ${disk_list} >> ${output}
-    return 0
-}
-
-#
-# Format the disks.
-# This assumes each disk has been partitioned already, in
-# prepare_disk
-# All this does is create a pool out of all of the disks,
-# and then creates two datasets on it.
-format_disks() {
-    local _mirror=""
-    local disk_list
-    local disk
-
-    if [ $# -eq 0 ]; then
-	echo "Usage:  format_disks disk [...]" 1>&2
-	return 1
-    fi
->>>>>>> 449b19ab
+    fi
     set -e
     if [ $# -gt 1 ]; then
 	_mirror="mirror"
@@ -3192,11 +1520,7 @@
     fi
 
     while true; do
-<<<<<<< HEAD
-	env DIALOGRC="/tmp/dialogconf" dialog --insecure \
-=======
 	env DIALOGRC=/tmp/dialogconf dialog --insecure \
->>>>>>> 449b19ab
 	    --output-fd 3 \
 	    --visit-items \
 	    --passwordform "Enter your root password; cancel for no root password" \
@@ -3225,7 +1549,27 @@
     done
 
     rm -f ${DIALOGRC}
-<<<<<<< HEAD
+
+    echo -n "${password}" > ${outfile}
+    return 0
+}
+
+#
+# Install grub into the specified mountpoint.
+# No options; must be at least two arguments:
+# mountpoint, and disk.  Multiple disks can
+# be specified.
+install_grub() {
+	local _disk _disks
+	local _mnt
+
+	if [ $# -lt 2 ]; then
+	    echo "Usage: install_grub <mntpoint> disk [...]" 1>&2
+	    return 1
+	fi
+	_mnt="$1"
+	shift
+
     echo -n "${password}" > ${outfile}
     return 0
 }
@@ -3266,75 +1610,6 @@
 	return 0
 }
 
-=======
-
-    echo -n "${password}" > ${outfile}
-    return 0
-}
-
-#
-# Install grub into the specified mountpoint.
-# No options; must be at least two arguments:
-# mountpoint, and disk.  Multiple disks can
-# be specified.
-install_grub() {
-	local _disk _disks
-	local _mnt
-
-	if [ $# -lt 2 ]; then
-	    echo "Usage: install_grub <mntpoint> disk [...]" 1>&2
-	    return 1
-	fi
-	_mnt="$1"
-	shift
-
-=======
-
-    echo -n "${password}" > ${outfile}
-    return 0
-}
-
-#
-# Install grub into the specified mountpoint.
-# No options; must be at least two arguments:
-# mountpoint, and disk.  Multiple disks can
-# be specified.
-install_grub() {
-	local _disk _disks
-	local _mnt
-
-	if [ $# -lt 2 ]; then
-	    echo "Usage: install_grub <mntpoint> disk [...]" 1>&2
-	    return 1
-	fi
-	_mnt="$1"
-	shift
-
->>>>>>> 449b19ab
-	# Install grub
-	chroot ${_mnt} /sbin/zpool set cachefile=/boot/zfs/rpool.cache freenas-boot
-	chroot ${_mnt} /etc/rc.d/ldconfig start
-	/usr/bin/sed -i.bak -e 's,^ROOTFS=.*$,ROOTFS=freenas-boot/ROOT/default,g' ${_mnt}/usr/local/sbin/beadm ${_mnt}/usr/local/etc/grub.d/10_ktrueos
-	# Having 10_ktruos.bak in place causes grub-mkconfig to
-	# create two boot menu items.  So let's move it out of place
-	mkdir -p /tmp/bakup
-	mv ${_mnt}/usr/local/etc/grub.d/10_ktrueos.bak /tmp/bakup
-	for _disk
-	do
-	    chroot ${_mnt} /usr/local/sbin/grub-install --modules='zfs part_gpt' /dev/${_disk}
-	done
-	chroot ${_mnt} /usr/local/sbin/beadm activate default
-	chroot ${_mnt} /usr/local/sbin/grub-mkconfig -o /boot/grub/grub.cfg > /dev/null 2>&1
-	# And now move the backup files back in place
-	mv ${_mnt}/usr/local/sbin/beadm.bak ${_mnt}/usr/local/sbin/beadm
-	mv /tmp/bakup/10_ktrueos.bak ${_mnt}/usr/local/etc/grub.d/10_ktrueos
-	return 0
-}
-
-<<<<<<< HEAD
->>>>>>> Much to my surprise, that worked.  At least for a fresh install.
-=======
->>>>>>> 449b19ab
 #
 # Do the install.
 # Options:
@@ -3491,19 +1766,11 @@
 	    else
 		return 1
 	    fi
-<<<<<<< HEAD
 	fi
     elif ${interactive}; then
 	if prompt_password -o /tmp/passwd.$$; then
 	    password="$(cat /tmp/passwd.$$)"
 	fi
-=======
-	fi
-    elif ${interactive}; then
-	if prompt_password -o /tmp/passwd.$$; then
-	    password="$(cat /tmp/passwd.$$)"
-	fi
->>>>>>> 449b19ab
 	rm -f /tmp/passwd.$$
     fi
 
