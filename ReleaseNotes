<<<<<<< HEAD
Release Notes for FreeNAS 9.2.2-ALPHA
=======
Release Notes for FreeNAS 9.2.1.4-BETA

This point release for 9.2.1 fixes performance issues with ZFS replication,
SMB spins / hangs under certain circumstances, and a variety of smaller
issues.

All bugs fixed in 9.2.1.4-BETA can be found here:

	https://bugs.freenas.org/projects/freenas/issues?query_id=60

Release Notes for FreeNAS 9.2.1.3-RELEASE

High level features for 9.2.1.3:

* Samba (SMB/CIFS support) upgraded to version 4.1.6

* Netatalk (AFP support) upgraded to version 3.1.1

* ZFS replication status is now provided in ZFS Replication UI

* The bug preventing FTP from starting when logging to system dataset has
been fixed.

Release Notes for FreeNAS 9.2.1.2-RELEASE

This point release for 9.2.1 fixes even more issues found in 9.2.1.1 in
CIFS, NFS locking, the new .system dataset, ACLs, migration during upgrades,
serial consoles, and a few smaller things. All bugs fixed in 9.2.1.2-RELEASE
can be found here:

	https://bugs.freenas.org/projects/freenas/issues?query_id=39

High level features for 9.2.1.2:

* Samba (SMB/CIFS support) upgraded to version 4.1.5

* Linux Jails now work with UFS

* NFS lockd now starts properly at boot time

* Serial console misconfiguration is now harder to do.

* Logging to .system dataset is now optional.  If you have an old syslog
dataset (which is how this was formerly done), you are strongly encouraged
to transition to the new .system/syslog dataset by enabling it in
System->Settings->Advanced and simply delete your old syslog dataset.


Release Notes for FreeNAS 9.2.1.1-RELEASE

This point release for 9.2.1 fixes a few key issues found in 9.2.1 with Jails
and CIFS, as well as a few miscelleneous problems that merited fixing (see
below).  All bugs fixed in 9.2.1.1 can be found here:

	https://bugs.freenas.org/projects/freenas/issues?query_id=35

* Samba (SMB/CIFS support) upgraded to version 4.1.4, with select key fixes
cherry-picked from 4.1.5.  This version adds support for SMB3, the ability
for FreeNAS to be a Windows Domain Controller, and advanced features like
server-side copy support in Windows 2012 and later, along with multiple
years worth of improvements over the version of Samba that shipped in 9.2.0.
Samba4 also enables SMB protocol version 3.  Previous versions of FreeNAS
limited samba to SMB2 because of random crashes that would occur using SMB3.
We also fixed a number of Samba issues specific to FreeNAS in 9.2.1.1 - see
the fixed bug list for details.

* A system dataset (.system) is now created in a user-configurable pool,
the default being the first pool found.  This can be changed in
System->Settings->Advanced, the .system dataset being created as needed.
This dataset became necessary for storing persistent Samba permissions,
and is also being leveraged for other purposes, like collecting core files
(which otherwise might overflow the limited system partition space) and
optionally for storing system log files.  It will be used for additional
purposes as FreeNAS evolves.

* A panic that occurred with VIMAGE jails has been fixed.

* A bad bug with jail templates that caused them to be gratuitously downloaded
has been fixed.  See the fixed bugs query above for details.

Release Notes for FreeNAS 9.2.1-RELEASE

* Added the LSI 12G SAS driver as a module to the build.  This can be
enabled by adding a tunable for mpslsi3_load with a value of YES.  This
driver is still under development and not yet committed to FreeBSD. It
is provided for beta testing only. For production use please consider using
a 6G SAS adapter, such as the LSI 9207.

* Fixed a bug with netatalk that prevented share browsing from working
in the finder on OSX.  Also enabled options for fuller-fidelity AFP copies
with Mac OS ACLs (ACEs) now stored as ZFS ACLs.
Remove the non functional share password field from AFP shares.

* Switched from Avahi to mDNSResponder for Zeroconf network configuration,
improving the Mac share browsing experience.

* Added additional Web API functionality for manipulating ZFS snapshots.

* Added IPMI network configuration support for machines with that capability
  (enabled by setting ipmi_load tunable to YES).

* Brought back the FreeNAS 8.x volume manager as a "Manual Setup" option.
This volume manager allows manual vdev building and offers no seatbelts.
Unless you know exactly what you are doing and why you are doing it, using
the standard volume manager is highly recommended by the development team!

* Made some changes to reporting graphs that segregates reports by type,
one type per tab.  Add graphs that show individual disk activity.

* Fixed a bug that prevented building an encrypted volume using multipath
devices.

* Update django (used by the WebUI) to 1.6 and dojo to 1.9.2

* Add the following ZFS features: enabled_txg hole_birth, extensible_dataset,
bookmarks

* Add trafshow to the image.  This utility gives a CLI view of connections
and usage to the FreeNAS box.

* Fix kernel module load for fuse.  This is needed for importing NTFS
volumes.

* Add the ability to use a keytab for AD joins.  This eliminates the need
to use the AD Administrator account to join FreeNAS to AD, closing a long
standing issue of needing the AD Admin password in the FreeNAS configuration
database.

* Updated the LSI 6 Gbps HBA driver (mps) to version 16.  Please update the
firmware of any mps HBAs to phase 16.
>>>>>>> ca63d07c
<|MERGE_RESOLUTION|>--- conflicted
+++ resolved
@@ -1,6 +1,3 @@
-<<<<<<< HEAD
-Release Notes for FreeNAS 9.2.2-ALPHA
-=======
 Release Notes for FreeNAS 9.2.1.4-BETA
 
 This point release for 9.2.1 fixes performance issues with ZFS replication,
@@ -130,5 +127,4 @@
 database.
 
 * Updated the LSI 6 Gbps HBA driver (mps) to version 16.  Please update the
-firmware of any mps HBAs to phase 16.
->>>>>>> ca63d07c
+firmware of any mps HBAs to phase 16.