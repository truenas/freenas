--- conflicted
+++ resolved
@@ -13,12 +13,8 @@
 from django.views.decorators.cache import never_cache
 from django.views.decorators.csrf import csrf_protect
 
-<<<<<<< HEAD
-from freenasUI.common.system import get_sw_name, get_sw_version
+from freenasUI.common.system import get_sw_name, get_sw_year, get_sw_version
 from freenasUI.middleware.client import client
-=======
-from freenasUI.common.system import get_sw_name, get_sw_year, get_sw_version
->>>>>>> f412096c
 from freenasUI.freeadmin.apppool import appPool
 from freenasUI.freeadmin.options import BaseFreeAdmin
 
@@ -246,7 +242,6 @@
 
     @never_cache
     def middleware_token(self, request):
-        from freenasUI.middleware.client import client
         with client as c:
             middleware_token = c.call('auth.generate_token', timeout=10)
         return HttpResponse(json.dumps({
